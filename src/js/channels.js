--- conflicted
+++ resolved
@@ -30,12 +30,9 @@
  */
 function goToChannel(channelId) {
 
-<<<<<<< HEAD
-=======
   channelView.channelId = channelId;
   channelView.page = 2;
 
->>>>>>> eb06ba8c
   headerView.title = 'Latest Uploads';
   hideViews();
   loadingView.seen = true;
@@ -45,67 +42,6 @@
     channelView.subButtonText = (subscribed ? "UNSUBSCRIBE" : "SUBSCRIBE");
   });
 
-<<<<<<< HEAD
-  // Grab general channel information
-  youtubeAPI('channels', {
-    part: 'snippet,brandingSettings,statistics',
-    id: channelId,
-  }, (data) => {
-    const channelData = data.items[0];
-
-    channelView.id = channelId;
-    channelView.name = channelData.brandingSettings.channel.title;
-    channelView.banner = channelData.brandingSettings.image.bannerImageUrl;
-    channelView.icon = channelData.snippet.thumbnails.high.url;
-    channelView.subCount = channelData.statistics.subscriberCount.toLocaleString(); //toLocaleString adds commas as thousands separators
-    channelView.description = autolinker.link(channelData.brandingSettings.channel.description); //autolinker makes URLs clickable
-
-
-    // Grab the channel's latest uploads. API forces a max of 50.
-    youtubeAPI('search', {
-      part: 'snippet',
-      channelId: channelId,
-      type: 'video',
-      maxResults: 50,
-      order: 'date',
-    }, function (data) {
-      let grabDuration = getDuration(data.items);
-
-      grabDuration.then((videoList) => {
-        channelVideosView.videoList = [];
-
-        if (subscriptionView.seen === false && aboutView.seen === false && headerView.seen === false && searchView.seen === false && settingsView.seen === false && popularView.seen === false && savedView.seen === false && historyView.seen === false) {
-          channelVideosView.seen = true;
-          channelView.seen = true;
-        }
-        else{
-          return;
-        }
-
-        loadingView.seen = false;
-        videoList.items.forEach((video) => {
-          displayVideo(video, 'channel');
-        });
-
-        // Grab the channel's latest uploads. API forces a max of 50.
-        youtubeAPI('search', {
-            part: 'snippet',
-            channelId: channelId,
-            type: 'video',
-            maxResults: 50,
-            order: 'date',
-        }, function (data) {
-            // Display recent uploads to #main
-            let grabDuration = getDuration(data.items);
-
-            grabDuration.then((videoList) => {
-                videoList.items.forEach((video) => {
-                    displayVideo(video);
-                });
-            });
-        });
-      });
-=======
   invidiousAPI('channels', channelId, {}, (data) => {
     console.log(data);
 
@@ -145,7 +81,6 @@
     console.log(data);
     data.forEach((video) => {
       displayVideo(video, 'channel');
->>>>>>> eb06ba8c
     });
   });
 
