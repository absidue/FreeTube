/*
    This file is part of FreeTube.

    FreeTube is free software: you can redistribute it and/or modify
    it under the terms of the GNU General Public License as published by
    the Free Software Foundation, either version 3 of the License, or
    (at your option) any later version.

    FreeTube is distributed in the hope that it will be useful,
    but WITHOUT ANY WARRANTY; without even the implied warranty of
    MERCHANTABILITY or FITNESS FOR A PARTICULAR PURPOSE.  See the
    GNU General Public License for more details.

    You should have received a copy of the GNU General Public License
    along with FreeTube.  If not, see <http://www.gnu.org/licenses/>.
*/



/*
 * File for all functions related specifically for channels.
 */

/**
 * Display a channel page, showing latest uploads.
 *
 * @param {string} channelId - The channel ID to display.
 *
 * @return {Void}
 */
function goToChannel(channelId) {
<<<<<<< HEAD
    event.stopPropagation();
    clearMainContainer();
    startLoadingAnimation();

    let subButtonText;
    // Setting subButtonText here as Mustache templates are logic-less.
    isSubscribed(channelId).then((subscribed) => {
        subButtonText = (subscribed ? "UNSUBSCRIBE" : "SUBSCRIBE");
    });
=======

  headerView.title = 'Latest Uploads';
  hideViews();
  loadingView.seen = true;

  // Setting subButtonText here as Mustache templates are logic-less.
  isSubscribed(channelId).then((subscribed) => {
    channelView.subButtonText = (subscribed ? "UNSUBSCRIBE" : "SUBSCRIBE");
  });

  // Grab general channel information
  youtubeAPI('channels', {
    part: 'snippet,brandingSettings,statistics',
    id: channelId,
  }, (data) => {
    const channelData = data.items[0];

    channelView.id = channelId;
    channelView.name = channelData.brandingSettings.channel.title;
    channelView.banner = channelData.brandingSettings.image.bannerImageUrl;
    channelView.icon = channelData.snippet.thumbnails.high.url;
    channelView.subCount = channelData.statistics.subscriberCount.toLocaleString(); //toLocaleString adds commas as thousands separators
    channelView.description = autolinker.link(channelData.brandingSettings.channel.description); //autolinker makes URLs clickable

>>>>>>> ec310e42

    // Grab general channel information
    youtubeAPI('channels', {
        part: 'snippet,brandingSettings,statistics',
        id: channelId,
    }, function (data) {
        const channelData = data.items[0];

<<<<<<< HEAD
        const channelViewTemplate = require('./templates/channelView.html');
        mustache.parse(channelViewTemplate);
        const rendered = mustache.render(channelViewTemplate, {
            channelId: channelId,
            channelName: channelData.brandingSettings.channel.title,
            channelBanner: channelData.brandingSettings.image.bannerImageUrl,
            channelImage: channelData.snippet.thumbnails.high.url,
            subCount: channelData.statistics.subscriberCount.toLocaleString(), //toLocaleString adds commas as thousands separators
            channelDescription: autolinker.link(channelData.brandingSettings.channel.description), //autolinker makes URLs clickable
            subButtonText: subButtonText,
        });
        $('#main').html(rendered);
        stopLoadingAnimation();

        // Grab the channel's latest uploads. API forces a max of 50.
        youtubeAPI('search', {
            part: 'snippet',
            channelId: channelId,
            type: 'video',
            maxResults: 50,
            order: 'date',
        }, function (data) {
            // Display recent uploads to #main
            let grabDuration = getDuration(data.items);

            grabDuration.then((videoList) => {
                videoList.items.forEach((video) => {
                    displayVideo(video);
                });
            });
=======
      grabDuration.then((videoList) => {
        channelView.seen = true;
        channelVideosView.videoList = [];
        channelVideosView.seen = true;
        loadingView.seen = false;
        videoList.items.forEach((video) => {
          displayVideo(video, 'channel');
>>>>>>> ec310e42
        });
    });
}<|MERGE_RESOLUTION|>--- conflicted
+++ resolved
@@ -29,17 +29,6 @@
  * @return {Void}
  */
 function goToChannel(channelId) {
-<<<<<<< HEAD
-    event.stopPropagation();
-    clearMainContainer();
-    startLoadingAnimation();
-
-    let subButtonText;
-    // Setting subButtonText here as Mustache templates are logic-less.
-    isSubscribed(channelId).then((subscribed) => {
-        subButtonText = (subscribed ? "UNSUBSCRIBE" : "SUBSCRIBE");
-    });
-=======
 
   headerView.title = 'Latest Uploads';
   hideViews();
@@ -64,26 +53,24 @@
     channelView.subCount = channelData.statistics.subscriberCount.toLocaleString(); //toLocaleString adds commas as thousands separators
     channelView.description = autolinker.link(channelData.brandingSettings.channel.description); //autolinker makes URLs clickable
 
->>>>>>> ec310e42
 
-    // Grab general channel information
-    youtubeAPI('channels', {
-        part: 'snippet,brandingSettings,statistics',
-        id: channelId,
+    // Grab the channel's latest uploads. API forces a max of 50.
+    youtubeAPI('search', {
+      part: 'snippet',
+      channelId: channelId,
+      type: 'video',
+      maxResults: 50,
+      order: 'date',
     }, function (data) {
         const channelData = data.items[0];
 
-<<<<<<< HEAD
-        const channelViewTemplate = require('./templates/channelView.html');
-        mustache.parse(channelViewTemplate);
-        const rendered = mustache.render(channelViewTemplate, {
-            channelId: channelId,
-            channelName: channelData.brandingSettings.channel.title,
-            channelBanner: channelData.brandingSettings.image.bannerImageUrl,
-            channelImage: channelData.snippet.thumbnails.high.url,
-            subCount: channelData.statistics.subscriberCount.toLocaleString(), //toLocaleString adds commas as thousands separators
-            channelDescription: autolinker.link(channelData.brandingSettings.channel.description), //autolinker makes URLs clickable
-            subButtonText: subButtonText,
+      grabDuration.then((videoList) => {
+        channelView.seen = true;
+        channelVideosView.videoList = [];
+        channelVideosView.seen = true;
+        loadingView.seen = false;
+        videoList.items.forEach((video) => {
+          displayVideo(video, 'channel');
         });
         $('#main').html(rendered);
         stopLoadingAnimation();
@@ -104,15 +91,6 @@
                     displayVideo(video);
                 });
             });
-=======
-      grabDuration.then((videoList) => {
-        channelView.seen = true;
-        channelVideosView.videoList = [];
-        channelVideosView.seen = true;
-        loadingView.seen = false;
-        videoList.items.forEach((video) => {
-          displayVideo(video, 'channel');
->>>>>>> ec310e42
         });
     });
 }