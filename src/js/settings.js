--- conflicted
+++ resolved
@@ -18,12 +18,6 @@
  * A file for functions used for settings.
  */
 
-<<<<<<< HEAD
-// To any third party devs that fork the project, please be ethical and change the API keys.
-const apiKeyBank = ['AIzaSyC9E579nh_qqxg6BH4xIce3k_7a9mT4uQc', 'AIzaSyCKplYT6hZIlm2O9FbWTi1G7rkpsLNTq78', 'AIzaSyAE5xzh5GcA_tEDhXmMFd1pEzrL-W7z51E', 'AIzaSyDoFzqwuO9l386eF6BmNkVapjiTJ93CBy4', 'AIzaSyBljfZFPioB0TRJAj-0LS4tlIKl2iucyY4', 'AIzaSyAiKgR75e3XAznCcb1cj4NUJ5rR_y3uB8E', 'AIzaSyBZL2Ie1masjwbIa74bR2GONF3p518npVU', 'AIzaSyA0CkT2lS1q9HHaFYGNGM4Ycjl1kmRy22s', 'AIzaSyDPy5jq2l1Bgv3-MbpGdZd3W3ik1BMZeDc'];
-
-=======
->>>>>>> eb06ba8c
 /**
  * Display the settings screen to the user.
  *
@@ -37,14 +31,6 @@
   settingsDb.find({}, (err, docs) => {
     docs.forEach((setting) => {
       switch (setting['_id']) {
-<<<<<<< HEAD
-        case 'apiKey':
-          if (apiKeyBank.indexOf(setting['value']) == -1) {
-            settingsView.apiKey = setting['value'];
-          }
-          break;
-=======
->>>>>>> eb06ba8c
         case 'theme':
           if (currentTheme == '') {
             currentTheme = setting['value'];
@@ -61,10 +47,6 @@
 
     if (useTor) {
       settingsView.useTor = true;
-<<<<<<< HEAD
-    } else {
-      settingsView.useTor = false;
-=======
     } else {
       settingsView.useTor = false;
     }
@@ -91,7 +73,6 @@
       settingsView.updates = true;
     } else {
       settingsView.updates = false;
->>>>>>> eb06ba8c
     }
 
     document.getElementById('qualitySelect').value = defaultQuality;
@@ -106,19 +87,10 @@
  */
 function checkDefaultSettings() {
 
-<<<<<<< HEAD
-  // Grab a random API Key.
-  settingsView.apiKey = apiKeyBank[Math.floor(Math.random() * apiKeyBank.length)];
-=======
->>>>>>> eb06ba8c
   let newSetting;
 
   let settingDefaults = {
     'theme': 'light',
-<<<<<<< HEAD
-    'apiKey': settingsView.apiKey,
-    'useTor': false
-=======
     'useTor': false,
     'history': true,
     'autoplay': true,
@@ -126,7 +98,6 @@
     'updates': true,
     'quality': '720',
     'rate': '1',
->>>>>>> eb06ba8c
   };
 
   console.log(settingDefaults);
@@ -150,17 +121,6 @@
           case 'theme':
             setTheme(docs[0]['value']);
             break;
-<<<<<<< HEAD
-          case 'apiKey':
-            if (apiKeyBank.indexOf(docs[0]['value']) == -1) {
-              settingsView.apiKey = docs[0]['value'];
-            }
-            else{
-              settingsView.apiKey = settingDefaults.apiKey;
-            }
-            break;
-=======
->>>>>>> eb06ba8c
           case 'useTor':
             useTor = docs[0]['value'];
             break;
@@ -215,16 +175,6 @@
   let rateSelect = document.getElementById('rateSelect').value;
   let theme = 'light';
 
-<<<<<<< HEAD
-  if (apiKeyBank.indexOf(key) == -1 && key !== '') {
-    settingsView.apiKey = key;
-  }
-  else{
-    settingsView.apiKey = apiKeyBank[Math.floor(Math.random() * apiKeyBank.length)];
-  }
-
-  console.log(themeSwitch);
-=======
   settingsView.useTor = torSwitch;
   settingsView.history = historySwitch;
   settingsView.autoplay = autoplaySwitch;
@@ -233,7 +183,6 @@
   rememberHistory = historySwitch;
   defaultQuality = qualitySelect;
   defaultPlaybackRate = rateSelect;
->>>>>>> eb06ba8c
 
   if (themeSwitch === true) {
     theme = 'dark';
@@ -260,14 +209,6 @@
     useTor = torSwitch;
   });
 
-<<<<<<< HEAD
-  // To any third party devs that fork the project, please be ethical and change the API key.
-  settingsDb.update({
-    _id: 'apiKey'
-  }, {
-    value: settingsView.apiKey
-  }, {});
-=======
   // Update history
   settingsDb.update({
     _id: 'history'
@@ -333,7 +274,6 @@
     console.log(numReplaced);
     defaultPlaybackRate = rateSelect;
   });
->>>>>>> eb06ba8c
 
   showToast('Settings have been saved.');
 }
