--- conflicted
+++ resolved
@@ -36,12 +36,6 @@
   let isChecked = '';
   let key = '';
 
-<<<<<<< HEAD
-=======
-  // To any third party devs that fork the project, please be ethical and change the API keys.
-  const apiKeyBank = ['AIzaSyC9E579nh_qqxg6BH4xIce3k_7a9mT4uQc', 'AIzaSyCKplYT6hZIlm2O9FbWTi1G7rkpsLNTq78', 'AIzaSyAE5xzh5GcA_tEDhXmMFd1pEzrL-W7z51E', 'AIzaSyDoFzqwuO9l386eF6BmNkVapjiTJ93CBy4', 'AIzaSyBljfZFPioB0TRJAj-0LS4tlIKl2iucyY4'];
-
->>>>>>> 2af047be
   /*
    * Check the settings database for the user's current settings.  This is so the
    * settings page has the correct toggles related when it is rendered.
@@ -88,12 +82,7 @@
  * @return {Void}
  */
 function checkDefaultSettings() {
-<<<<<<< HEAD
-=======
-  // To any third party devs that fork the project, please be ethical and change the API keys.
-  const apiKeyBank = ['AIzaSyC9E579nh_qqxg6BH4xIce3k_7a9mT4uQc', 'AIzaSyCKplYT6hZIlm2O9FbWTi1G7rkpsLNTq78', 'AIzaSyAE5xzh5GcA_tEDhXmMFd1pEzrL-W7z51E', 'AIzaSyDoFzqwuO9l386eF6BmNkVapjiTJ93CBy4', 'AIzaSyBljfZFPioB0TRJAj-0LS4tlIKl2iucyY4'];
-
->>>>>>> 2af047be
+
   // Grab a random API Key.
   apiKey = apiKeyBank[Math.floor(Math.random() * apiKeyBank.length)];
 
@@ -135,13 +124,6 @@
         }
       });
     }
-
-<<<<<<< HEAD
-    console.log("Using API key: " + apiKey);
-=======
-    // Loads the JavaScript client library and invokes `start` afterwards.
-    gapi.load('client', start);
->>>>>>> 2af047be
   });
 }
 
