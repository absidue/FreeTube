/*
    This file is part of FreeTube.

    FreeTube is free software: you can redistribute it and/or modify
    it under the terms of the GNU General Public License as published by
    the Free Software Foundation, either version 3 of the License, or
    (at your option) any later version.

    FreeTube is distributed in the hope that it will be useful,
    but WITHOUT ANY WARRANTY; without even the implied warranty of
    MERCHANTABILITY or FITNESS FOR A PARTICULAR PURPOSE.  See the
    GNU General Public License for more details.

    You should have received a copy of the GNU General Public License
    along with FreeTube.  If not, see <http://www.gnu.org/licenses/>.
*/

let popularTimer;
let checkPopular = true;
let trendingTimer;
let checkTrending = true;

/**
 * Perform a search using the YouTube API. The search query is grabbed from the #search element.
 *
 * @param {string} page - Optional: The page token to be inlcuded in the search.
 *
 * @return {Void}
 */
<<<<<<< HEAD
function search(nextPageToken = '') {
    const query = document.getElementById('search').value;

    if (query === '') {
        return;
    }

  if (nextPageToken === '') {
    hideViews();
    headerView.seen = true;
    headerView.title = 'Search Results';
    searchView.videoList = [];
    searchView.seen = true;
  } else {
    console.log(nextPageToken);
    showToast('Fetching results.  Please wait...');
  }

    youtubeAPI('search', {
        q: query,
        part: 'id',
        pageToken: nextPageToken,
        maxResults: 25,
    }, function (data) {
        ft.log('Search Data: ', data);

        let channels = data.items.filter((item) => {
            if (item.id.kind === 'youtube#channel') {
                return true;
            }
        });

        let playlists = data.items.filter((item) => {
            if (item.id.kind === 'youtube#playlist') {
                return true;
            }
        });

        let videos = data.items.filter((item) => {
            if (item.id.kind === 'youtube#video') {
                return true;
            }
        });

        ft.log('Channels: ', channels);
        ft.log('Typeof object above (channels) ^^', typeof (channels));
        ft.log('Playlists', playlists);

        if (playlists.length > 0) {
            //displayPlaylists(playlists);
        }

        if (channels.length > 0) {
            displayChannels(channels);
        }

        let grabDuration = getDuration(videos);

    grabDuration.then((videoList) => {
      console.log(videoList);
      videoList.items.forEach((video) => {
        displayVideo(video, 'search');
      });
    });

    searchView.nextPageToken = data.nextPageToken;
    loadingView.seen = false;
  })
}

/**
 * Grab the duration of the videos
 *
 * @param {array} data - An array of videos to get the duration from
 *
 * @return {promise} - The list of videos with the duration included.
 */
function getDuration(data) {
    return new Promise((resolve, reject) => {
        let videoIdList = '';

        for (let i = 0; i < data.length; i++) {
            if (videoIdList === '') {
                if (typeof (data[i]['id']) === 'string') {
                    videoIdList = data[i]['id'];
                } else {
                    videoIdList = data[i]['id']['videoId'];
                }
            } else {
                if (typeof (data[i]['id']) === 'string') {
                    videoIdList = videoIdList + ', ' + data[i]['id'];
                } else {
                    videoIdList = videoIdList + ', ' + data[i]['id']['videoId'];
                }
            }
        }

        youtubeAPI('videos', {
            part: 'snippet, contentDetails',
            id: videoIdList
        }, (data) => {
            resolve(data);
        });
    });
=======
function search(page = 1) {
    const query = document.getElementById('search').value;

    if (query === '') {
        return;
    }

    if (page === 1) {
        hideViews();
        headerView.seen = true;
        headerView.title = 'Search Results';
        searchView.videoList = [];
        searchView.seen = true;
    } else {
        console.log(page);
        showToast('Fetching results.  Please wait...');
    }

    invidiousAPI('search', '', {
        q: query,
        page: page,
        type: 'all',
    }, function (data) {
        console.log(data);

        data.forEach((video) => {
          switch (video.type) {
            case 'video':
              displayVideo(video, 'search');
              break;
            case 'channel':
              displayChannel(video);
              break;
            case 'playlist':
              if (video.videoCount > 0) {
                displayPlaylist(video);
              }
              break;
            default:
          }
        });

        searchView.page = searchView.page + 1;
        loadingView.seen = false;
    })
>>>>>>> eb06ba8c
}

/**
 * Display a video on the page.  Function is typically contained in a loop.
 *
 * @param {video} video - The video ID of the video to be displayed.
 * @param {string} listType - Optional: Specifies the list type of the video
 *                            Used for displaying the remove icon for history and saved videos.
 *
 * @return {Void}
 */
function displayVideo(videoData, listType = '') {
<<<<<<< HEAD
  let video = {};

  const videoSnippet = videoData.snippet;

  video.duration = parseVideoDuration(videoData.contentDetails.duration);

  // Grab the published date for the video and convert to a user readable state.
  const dateString = new Date(videoSnippet.publishedAt);
  video.publishedDate = dateFormat(dateString, "mmm dS, yyyy");

  const searchMenu = $('#videoListContainer').html();

  // Include a remove icon in the list if the application is displaying the history list or saved videos.
  video.deleteHtml = () => {
    switch (listType) {
      case 'saved':
        return `<li onclick="removeSavedVideo('${videoId}'); showSavedVideos();">Remove Saved Video</li>`;
      case 'history':
        return `<li onclick="removeFromHistory('${videoId}'); showHistory();">Remove From History</li>`;
    }
  };

  video.id = videoData.id;
  video.youtubeUrl = 'https://youtube.com/watch?v=' + video.id;
  video.invidiousUrl = 'https://invidio.us/watch?v=' + video.id;
  // Includes text if the video is live.
  video.liveText = (videoSnippet.liveBroadcastContent === 'live') ? 'LIVE NOW' : '';
  video.thumbnail = videoSnippet.thumbnails.medium.url;
  video.title = videoSnippet.title;
  video.channelName = videoSnippet.channelTitle;
  video.channelId = videoSnippet.channelId;
  video.description = videoSnippet.description;
  video.isVideo = true;

  switch (listType) {
    case 'subscriptions':
      subscriptionView.videoList = subscriptionView.videoList.concat(video);
      video.removeFromSave = true;
      break;
    case 'search':
      searchView.videoList = searchView.videoList.concat(video);
      video.removeFromSave = false;
      break;
    case 'popular':
      popularView.videoList = popularView.videoList.concat(video);
      video.removeFromSave = false;
      break;
    case 'saved':
      savedView.videoList = savedView.videoList.concat(video);
      video.removeFromSave = false;
      break;
    case 'history':
      historyView.videoList = historyView.videoList.concat(video);
      video.removeFromSave = false;
      break;
    case 'channel':
      channelVideosView.videoList = channelVideosView.videoList.concat(video);
      video.removeFromSave = false;
      break;
  }
}

function displayChannels(channels) {
    let channelIds;

    channels.forEach((channel) => {
        if (typeof (channelIds) === 'undefined') {
            channelIds = channel.id.channelId;
        } else {
            channelIds = channelIds + ',' + channel.id.channelId;
        }
    });

    ft.log('Channel IDs: ', channelIds);

    youtubeAPI('channels', {
        part: 'snippet,statistics',
        id: channelIds,
    }, function (data) {
        ft.log('Channel Data: ', data);
        let items = data['items'].reverse();

        ft.log('Channel Items: ', items);

    items.forEach((item) => {
      let channelData = {};

      channelData.channelId = item.id;
      channelData.thumbnail = item.snippet.thumbnails.medium.url;
      channelData.channelName = item.snippet.title;
      channelData.description = item.snippet.description;
      channelData.subscriberCount = item.statistics.subscriberCount;
      channelData.videoCount = item.statistics.videoCount;
      channelData.isVideo = false;

      console.log(searchView.videoList);
      console.log(channelData);

      searchView.videoList = searchView.videoList.concat(channelData);
    });
  });
}

function displayPlaylists(playlists) {
    let playlistIds;

    playlists.forEach((playlist) => {
        if (typeof (playlistIds) === 'undefined') {
            playlistIds = playlist.id.playlistId;
        } else {
            playlistIds = playlistIds + ',' + playlist.id.playlistId;
        }
    });

    ft.log('Playlist IDs: ', playlistIds);

    youtubeAPI('playlists', {
        part: 'snippet,contentDetails',
        id: playlistIds,
    }, function (data) {
        ft.log('Playlist Data: ', data);
        let items = data['items'].reverse();
        const playlistListTemplate = require('./templates/playlistList.html');

        ft.log('Playlist Items: ', items);

        items.forEach((item) => {
            let dateString = new Date(item.snippet.publishedAt);
            let publishedDate = dateFormat(dateString, "mmm dS, yyyy");

            mustache.parse(playlistListTemplate);
            let rendered = mustache.render(playlistListTemplate, {
                channelId: item.snippet.channelId,
                channelName: item.snippet.channelTitle,
                playlistThumbnail: item.snippet.thumbnails.medium.url,
                playlistTitle: item.snippet.title,
                playlistDescription: item.snippet.description,
                videoCount: item.contentDetails.itemCount,
                publishedDate: publishedDate,
            });

            $(rendered).insertBefore('#getNextPage');
        });
    });
}

/**
 * Changes the page token to the next page button during a video search.
 *
 * @param {string} nextPageToken - The page token to replace the button function.
 *
 * @return {Void}
 */
function addNextPage(nextPageToken) {
    let oldFetchButton = document.getElementById('getNextPage');

    // Creates the element if it doesn't exist.
    if (oldFetchButton === null) {
        let fetchButton = document.createElement('div');
        fetchButton.id = 'getNextPage';
        fetchButton.innerHTML = '<i class="fas fa-search"></i> Fetch more results...';

        $('#videoListContainer').append(fetchButton);
    }

    // Update the on click method of the button.
    $(document).off('click', '#getNextPage');
    $(document).on('click', '#getNextPage', (event) => {
        search(nextPageToken);
    });
}

/**
 * Grab the video recommendations for a video.  This does not get recommendations based on what you watch,
 * as that would defeat the main purpose of using FreeTube.  At any time you can check the video on HookTube
 * and compare the recommendations there.  They should be nearly identical.
 *
 * @param {string} videoId - The video ID of the video to get recommendations from.
 */
function showVideoRecommendations(videoId) {
  playerView.recommendedVideoList = [];

  youtubeAPI('search', {
    part: 'id',
    type: 'video',
    relatedToVideoId: videoId,
    maxResults: 15,
  }, function(data) {
    let grabDuration = getDuration(data.items);
    grabDuration.then((videoList) => {
      videoList.items.forEach((video) => {
        let data = {}
        const snippet = video.snippet;

        data.duration = parseVideoDuration(video.contentDetails.duration);
        data.id = video.id;
        data.title = snippet.title;
        data.channelName = snippet.channelTitle;
        data.thumbnail = snippet.thumbnails.medium.url;
        data.publishedDate = dateFormat(snippet.publishedAt, "mmm dS, yyyy");

        playerView.recommendedVideoList = playerView.recommendedVideoList.concat(data);
      });
    });
  });
=======
    if (videoData.paid) {
      return;
    }

    let video = {};
    video.id = videoData.videoId;

    if (videoData.type == 'playlist') {
      video.isPlaylist = true;
    }

    historyDb.find({
        videoId: video.id
    }, (err, docs) => {
        if (jQuery.isEmptyObject(docs)) {
            // Do nothing
        } else {
            video.watched = true;
        }

        video.views = videoData.viewCount.toString().replace(/\B(?=(\d{3})+(?!\d))/g, ",");

        if (videoData.liveNow === true){
          video.liveText = (videoData.liveNow === true) ? 'LIVE NOW' : '';
          video.duration = '';
          video.publishedDate = '';
          video.viewText = 'watching';
        }
        else{
          video.liveText = '';

          if (video.views <= 1) {
            video.viewText = 'view';
          }
          else{
            video.viewText = 'views';
          }

          let time = videoData.lengthSeconds;
          let hours = 0;

          if (time >= 3600) {
              hours = Math.floor(time / 3600);
              time = time - hours * 3600;
          }

          let minutes = Math.floor(time / 60);
          let seconds = time - minutes * 60;

          if (seconds < 10) {
              seconds = '0' + seconds;
          }

          if (minutes < 10 && hours > 0) {
            minutes = '0' + minutes;
          }

          if (hours > 0) {
              video.duration = hours + ":" + minutes + ":" + seconds;
          } else {
              video.duration = minutes + ":" + seconds;
          }

          video.publishedDate = videoData.publishedText;
        }

        //const searchMenu = $('#videoListContainer').html();

        // Include a remove icon in the list if the application is displaying the history list or saved videos.
        video.deleteHtml = () => {
            switch (listType) {
            case 'saved':
                return `<li onclick="removeSavedVideo('${video.id}'); showSavedVideos();">Remove Saved Video</li>`;
            case 'history':
                return `<li onclick="removeFromHistory('${video.id}'); showHistory();">Remove From History</li>`;
            }
        };

        video.youtubeUrl = 'https://youtube.com/watch?v=' + video.id;
        video.invidiousUrl = 'https://invidio.us/watch?v=' + video.id;
        video.thumbnail = videoData.videoThumbnails[4].url;
        video.title = videoData.title;
        video.channelName = videoData.author;
        video.channelId = videoData.authorId;
        video.description = videoData.description;
        video.isVideo = true;

        switch (listType) {
        case 'subscriptions':
            subscriptionView.videoList = subscriptionView.videoList.concat(video);
            video.removeFromSave = true;
            break;
        case 'search':
            searchView.videoList = searchView.videoList.concat(video);
            video.removeFromSave = false;
            break;
        case 'popular':
            popularView.videoList = popularView.videoList.concat(video);
            video.removeFromSave = false;
            break;
        case 'trending':
            trendingView.videoList = trendingView.videoList.concat(video);
            video.removeFromSave = false
            break;
        case 'saved':
            savedView.videoList = savedView.videoList.concat(video);
            video.removeFromSave = false;
            break;
        case 'history':
            historyView.videoList = historyView.videoList.concat(video);
            video.removeFromSave = false;
            break;
        case 'channel':
            channelVideosView.videoList = channelVideosView.videoList.concat(video);
            video.removeFromSave = false;
            break;
        }
    });
}

function displayChannel(channel) {
    let channelData = {};

    channelData.channelId = channel.authorId;
    channelData.thumbnail = channel.authorThumbnails[4].url;
    channelData.channelName = channel.author;
    channelData.description = channel.description;
    channelData.subscriberCount = channel.subCount.toString().replace(/\B(?=(\d{3})+(?!\d))/g, ",");
    channelData.videoCount = channel.videoCount.toString().replace(/\B(?=(\d{3})+(?!\d))/g, ",");
    channelData.isVideo = false;

    searchView.videoList = searchView.videoList.concat(channelData);
}

function displayPlaylist(playlist) {
    let playListData = {};

    playListData.isPlaylist = true;
    playListData.isVideo = false;
    playListData.thumbnail = playlist.videos[0].videoThumbnails[4].url;
    playListData.channelName = playlist.author;
    playListData.channelId = playlist.authorId;
    playListData.id = playlist.playlistId;
    playListData.description = playlist.videos[0].title + "\r\n" + playlist.videos[1].title;
    playListData.title = playlist.title;
    playListData.videoCount = playlist.videoCount;

    if (playListData.channelName == 'YouTube' && playListData.title.includes('Mix')){
      // Hide Mix playlists.
      return;
    }

    searchView.videoList = searchView.videoList.concat(playListData);
>>>>>>> eb06ba8c
}

/**
 * Check if a link is a valid YouTube/HookTube link and play that video. Gets input
 * from the #jumpToInput element.
 *
 * @return {Void}
 */
function parseSearchText(url = '') {
    let input;

    if (url === '') {
        input = document.getElementById('search').value;
    } else {
<<<<<<< HEAD
        input = url;
    }

    if (input === '') {
        return;
    }

    // The regex to get the video id from a YouTube link.  Thanks StackOverflow.
    let rx = /^.*(?:(?:(you|hook)tu\.?be\/|v\/|vi\/|u\/\w\/|embed\/)|(?:(?:watch)?\?v(?:i)?=|\&v(?:i)?=))([^#\&\?]*).*/;

    let match = input.match(rx);

    ft.log('Video ID: ', match);
    let urlSplit = input.split('/');
    if (match) {
        ft.log('Video found');
        loadingView.seen = true;
        playVideo(match[2]);
    } else if (urlSplit[3] == 'channel') {
        ft.log('channel found');
        loadingView.seen = true;
        goToChannel(urlSplit[4]);
    } else if (urlSplit[3] == 'user') {
        ft.log('user found');
        // call api to get the ID and then call goToChannel(id)
        youtubeAPI('channels', {
            part: 'id',
            forUsername: urlSplit[4]
        }, (data) => {
            ft.log('Channel Data: ', data.items[0].id);
            let channelID = data.items[0].id;
            loadingView.seen = true;
            goToChannel(channelID);
        });
    } else {
        ft.log('Video not found');
        loadingView.seen = true;
        search();
    }


=======
        input = url.replace(/freetube\:\/\//, '');
    }

    if (input === '') {
        return;
    }

    // The regex to get the video id from a YouTube link.  Thanks StackOverflow.
    let rx = /^.*(?:(?:(you|hook)tu\.?be\/|v\/|vi\/|u\/\w\/|embed\/)|(?:(?:watch)?\?v(?:i)?=|\&v(?:i)?=))([^#\&\?]*).*/;

    let match = input.match(rx);

    ft.log('Video ID: ', match);
    let urlSplit = input.split('/');
    if (match) {
        ft.log('Video found');
        loadingView.seen = true;
        playVideo(match[2]);
    } else if (urlSplit[3] == 'channel') {
        ft.log('channel found');
        loadingView.seen = true;
        goToChannel(urlSplit[4]);
    } else if (urlSplit[3] == 'user') {
        ft.log('user found');

        loadingView.seen = true;
        goToChannel(urlSplit[4]);
    } else {
        ft.log('Video not found');
        document.getElementById('search').value = decodeURIComponent(input);
        loadingView.seen = true;
        search();
    }
>>>>>>> eb06ba8c
}

/**
 * Grab the most popular videos over the last couple of days and display them.
 *
 * @return {Void}
 */
<<<<<<< HEAD
function parseVideoDuration(durationString) {
    let match = durationString.match(/P.*T(\d+H)?(\d+M)?(\d+S)?/);
    let duration = '';

    match = match.slice(1).map(function (x) {
        if (x != null) {
            return x.replace(/\D/, '');
        }
    });

    let hours = (parseInt(match[0]) || 0);
    let minutes = (parseInt(match[1]) || 0);
    let seconds = (parseInt(match[2]) || 0);

    if (hours != 0) {
        duration = hours + ':';
    } else {
        duration = minutes + ':';
    }

    if (hours != 0 && minutes < 10) {
        duration = duration + '0' + minutes + ':';
    } else if (hours != 0 && minutes > 10) {
        duration = duration + minutes + ':';
    } else if (hours != 0 && minutes == 0) {
        duration = duration + '00:';
    }

    if (seconds == 0) {
        duration = duration + '00';
    } else if (seconds < 10) {
        duration = duration + '0' + seconds;
    } else {
        duration = duration + seconds;
    }

    return duration;
=======
function showMostPopular() {
  if (checkPopular === false && popularView.videoList.length > 0) {
      console.log('Will not load popular. Timer still on.');
      loadingView.seen = false;
      return;
  } else {
      checkPopular = false;
  }

    invidiousAPI('top', '', {}, function (data) {
        console.log(data);
        popularView.videoList = [];

        data.forEach((video) => {
            loadingView.seen = false;
            console.log(video);
            displayVideo(video, 'popular');
        });
    });

    popularTimer = window.setTimeout(() => {
        checkPopular = true;
    }, 60000);
>>>>>>> eb06ba8c
}

/**
 * Grab trending videos over the last couple of days and display them.
 *
 * @return {Void}
 */
<<<<<<< HEAD
function showMostPopular() {

    // Get the date of 2 days ago.
    var d = new Date();
    d.setDate(d.getDate() - 2);

  // Grab all videos published 2 days ago and after and order them by view count.
  // These are the videos that are considered as 'most popular' and is how similar
  // Applications grab these.  Videos in the 'Trending' tab on YouTube will be different.
  // And there is no way to grab those videos.
  youtubeAPI('search', {
    part: 'id',
    order: 'viewCount',
    type: 'video',
    publishedAfter: d.toISOString(),
    maxResults: 50,
  }, function(data) {
    //createVideoListContainer('Most Popular:');
    console.log(data);
    let grabDuration = getDuration(data.items);

    grabDuration.then((videoList) => {
      console.log(videoList);
      popularView.videoList = [];
      loadingView.seen = false;
      videoList.items.forEach((video) => {
        displayVideo(video, 'popular');
      });
    });
  });
=======
function showTrending() {
    if (checkTrending === false && trendingView.videoList.length > 0) {
        console.log('Will not load trending. Timer still on.');
        loadingView.seen = false;
        return;
    } else {
        checkTrending = false;
    }

    invidiousAPI('trending', '', {}, function (data) {
        console.log(data);
        popularView.videoList = [];

        data.forEach((video) => {
            loadingView.seen = false;
            console.log(video);
            displayVideo(video, 'trending');
        });
    });

    trendingTimer = window.setTimeout(() => {
        checkTrending = true;
    }, 60000);
>>>>>>> eb06ba8c
}

/**
 * Create a link of the video to Invidious or YouTube and copy it to the user's clipboard.
 *
 * @param {string} website - The website to watch the video on.
 * @param {string} videoId - The video ID of the video to add to the URL
 *
 * @return {Void}
 */
function copyLink(website, videoId) {
    // Create the URL and copy to the clipboard.
    if (website == "youtube") {
        const url = 'https://' + website + '.com/watch?v=' + videoId;
        clipboard.writeText(url);
        showToast('URL has been copied to the clipboard');
    }

    if (website == "invidious") {
        website = "invidio";
        const url = "https://" + website + ".us/watch?v=" + videoId;
        clipboard.writeText(url);
        showToast('URL has been copied to the clipboard');
    }

<<<<<<< HEAD

}

/**
 * Get the YouTube embeded player of a video as well as channel information..
 *
 * @param {string} videoId - The video ID of the video to get.
 *
 * @return {promise} - The HTML of the embeded player
 */
function getChannelAndPlayer(videoId) {
    ft.log('Video ID: ', videoId);
    return new Promise((resolve, reject) => {
        youtubeAPI('videos', {
            part: 'snippet,player',
            id: videoId,
        }, function (data) {
            let embedHtml = data.items[0].player.embedHtml;
            embedHtml = embedHtml.replace('src="', 'src="https:');
            embedHtml = embedHtml.replace('width="480px"', '');
            embedHtml = embedHtml.replace('height="270px"', '');
            embedHtml = embedHtml.replace(/\"/g, '&quot;');
            resolve([embedHtml, data.items[0].snippet.channelId]);
        });
    });
=======

>>>>>>> eb06ba8c
}

/**
 * Check to see if the video URLs are valid. Change the video quality if one is not.
 * The API will grab video URLs, but they will sometimes return a 404.  This
 * is why this check is needed.  The video URL will typically be resolved over time.
 *
 * @param {string} video480p - The URL to the 480p video.
 * @param {string} video720p - The URL to the 720p video.
 */
<<<<<<< HEAD
function checkVideoUrls(video480p, video720p) {
=======
function checkVideoUrls(video480p, video720p, videoAudio) {
>>>>>>> eb06ba8c
    const currentQuality = $('#currentQuality').html();
    let buttonEmbed = document.getElementById('qualityEmbed');

    let valid480 = false;

<<<<<<< HEAD
    if (typeof (video480p) !== 'undefined') {
        let get480pUrl = fetch(video480p);
        get480pUrl.then((status) => {
            switch (status.status) {
            case 404:
                showToast('Found valid URL for 480p, but returned a 404. Video type might be available in the future.');
                $(document).off('click', '#quality480p');
                $(document).on('click', '#quality480p', (event) => {
                    changeQuality('');
                });
                buttonEmbed.click();
                return;
                break;
            case 403:
                showToast('This video is unavailable in your country.');
                $(document).off('click', '#quality480p');
                $(document).on('click', '#quality480p', (event) => {
                    changeQuality('');
                });
                return;
                break;
            default:
                ft.log('480p is valid');
                if (currentQuality === '720p' && typeof (video720p) === 'undefined') {
                    changeQuality(video480p);
                }
=======
    if (typeof (videoAudio) !== 'undefined') {
        let getAudioUrl = fetch(videoAudio);
        getAudioUrl.then((status) => {
            switch (status.status) {
            case 404:
                playerView.validAudio = false;
                break;
            case 403:
                showToast('This video is unavailable in your country.');
                playerView.validAudio = false;
                return;
                break;
            default:
                ft.log('Audio is valid');
>>>>>>> eb06ba8c
                break;
            }
        });
    }
<<<<<<< HEAD

=======
    else{
      playerView.validAudio = false;
    }

    if (typeof (video480p) !== 'undefined') {
        let get480pUrl = fetch(video480p);
        get480pUrl.then((status) => {
            switch (status.status) {
            case 404:
                showToast('Found valid URL for 480p, but returned a 404. Video type might be available in the future.');
                playerView.valid480p = false;
                buttonEmbed.click();
                return;
                break;
            case 403:
                showToast('This video is unavailable in your country.');
                playerView.valid480p = false;
                return;
                break;
            default:
                ft.log('480p is valid');
                if (currentQuality === '720p' && typeof (video720p) === 'undefined') {
                  playerView.currentQuality = '480p';
                }
                break;
            }
        });
    }
    else{
      playerView.valid480p = false;
    }

>>>>>>> eb06ba8c
    if (typeof (video720p) !== 'undefined') {
        let get720pUrl = fetch(video720p);
        get720pUrl.then((status) => {
            switch (status.status) {
            case 404:
                showToast('Found valid URL for 720p, but returned a 404. Video type might be available in the future.');
<<<<<<< HEAD
                $(document).off('click', '#quality720p');
                $(document).on('click', '#quality720p', (event) => {
                    changeQuality('');
                });
                if (typeof (valid480) !== 'undefined') {
                    changeQuality(video480p, '480p');
=======
                playerView.valid720p = false;
                if (typeof (valid480) !== 'undefined') {
                  playerView.currentQuality = '480p';
>>>>>>> eb06ba8c
                }
                break;
            case 403:
                showToast('This video is unavailable in your country.');
<<<<<<< HEAD
                $(document).off('click', '#quality720p');
                $(document).on('click', '#quality720p', (event) => {
                    changeQuality('');
                });
=======
                playerView.valid720p = false;
>>>>>>> eb06ba8c
                return;
                break;
            default:
                ft.log('720p is valid');
                break;
            }
        });
    }
<<<<<<< HEAD
=======
    else{
      playerView.valid720p = false;
    }
>>>>>>> eb06ba8c
}<|MERGE_RESOLUTION|>--- conflicted
+++ resolved
@@ -27,112 +27,6 @@
  *
  * @return {Void}
  */
-<<<<<<< HEAD
-function search(nextPageToken = '') {
-    const query = document.getElementById('search').value;
-
-    if (query === '') {
-        return;
-    }
-
-  if (nextPageToken === '') {
-    hideViews();
-    headerView.seen = true;
-    headerView.title = 'Search Results';
-    searchView.videoList = [];
-    searchView.seen = true;
-  } else {
-    console.log(nextPageToken);
-    showToast('Fetching results.  Please wait...');
-  }
-
-    youtubeAPI('search', {
-        q: query,
-        part: 'id',
-        pageToken: nextPageToken,
-        maxResults: 25,
-    }, function (data) {
-        ft.log('Search Data: ', data);
-
-        let channels = data.items.filter((item) => {
-            if (item.id.kind === 'youtube#channel') {
-                return true;
-            }
-        });
-
-        let playlists = data.items.filter((item) => {
-            if (item.id.kind === 'youtube#playlist') {
-                return true;
-            }
-        });
-
-        let videos = data.items.filter((item) => {
-            if (item.id.kind === 'youtube#video') {
-                return true;
-            }
-        });
-
-        ft.log('Channels: ', channels);
-        ft.log('Typeof object above (channels) ^^', typeof (channels));
-        ft.log('Playlists', playlists);
-
-        if (playlists.length > 0) {
-            //displayPlaylists(playlists);
-        }
-
-        if (channels.length > 0) {
-            displayChannels(channels);
-        }
-
-        let grabDuration = getDuration(videos);
-
-    grabDuration.then((videoList) => {
-      console.log(videoList);
-      videoList.items.forEach((video) => {
-        displayVideo(video, 'search');
-      });
-    });
-
-    searchView.nextPageToken = data.nextPageToken;
-    loadingView.seen = false;
-  })
-}
-
-/**
- * Grab the duration of the videos
- *
- * @param {array} data - An array of videos to get the duration from
- *
- * @return {promise} - The list of videos with the duration included.
- */
-function getDuration(data) {
-    return new Promise((resolve, reject) => {
-        let videoIdList = '';
-
-        for (let i = 0; i < data.length; i++) {
-            if (videoIdList === '') {
-                if (typeof (data[i]['id']) === 'string') {
-                    videoIdList = data[i]['id'];
-                } else {
-                    videoIdList = data[i]['id']['videoId'];
-                }
-            } else {
-                if (typeof (data[i]['id']) === 'string') {
-                    videoIdList = videoIdList + ', ' + data[i]['id'];
-                } else {
-                    videoIdList = videoIdList + ', ' + data[i]['id']['videoId'];
-                }
-            }
-        }
-
-        youtubeAPI('videos', {
-            part: 'snippet, contentDetails',
-            id: videoIdList
-        }, (data) => {
-            resolve(data);
-        });
-    });
-=======
 function search(page = 1) {
     const query = document.getElementById('search').value;
 
@@ -178,7 +72,6 @@
         searchView.page = searchView.page + 1;
         loadingView.seen = false;
     })
->>>>>>> eb06ba8c
 }
 
 /**
@@ -191,213 +84,6 @@
  * @return {Void}
  */
 function displayVideo(videoData, listType = '') {
-<<<<<<< HEAD
-  let video = {};
-
-  const videoSnippet = videoData.snippet;
-
-  video.duration = parseVideoDuration(videoData.contentDetails.duration);
-
-  // Grab the published date for the video and convert to a user readable state.
-  const dateString = new Date(videoSnippet.publishedAt);
-  video.publishedDate = dateFormat(dateString, "mmm dS, yyyy");
-
-  const searchMenu = $('#videoListContainer').html();
-
-  // Include a remove icon in the list if the application is displaying the history list or saved videos.
-  video.deleteHtml = () => {
-    switch (listType) {
-      case 'saved':
-        return `<li onclick="removeSavedVideo('${videoId}'); showSavedVideos();">Remove Saved Video</li>`;
-      case 'history':
-        return `<li onclick="removeFromHistory('${videoId}'); showHistory();">Remove From History</li>`;
-    }
-  };
-
-  video.id = videoData.id;
-  video.youtubeUrl = 'https://youtube.com/watch?v=' + video.id;
-  video.invidiousUrl = 'https://invidio.us/watch?v=' + video.id;
-  // Includes text if the video is live.
-  video.liveText = (videoSnippet.liveBroadcastContent === 'live') ? 'LIVE NOW' : '';
-  video.thumbnail = videoSnippet.thumbnails.medium.url;
-  video.title = videoSnippet.title;
-  video.channelName = videoSnippet.channelTitle;
-  video.channelId = videoSnippet.channelId;
-  video.description = videoSnippet.description;
-  video.isVideo = true;
-
-  switch (listType) {
-    case 'subscriptions':
-      subscriptionView.videoList = subscriptionView.videoList.concat(video);
-      video.removeFromSave = true;
-      break;
-    case 'search':
-      searchView.videoList = searchView.videoList.concat(video);
-      video.removeFromSave = false;
-      break;
-    case 'popular':
-      popularView.videoList = popularView.videoList.concat(video);
-      video.removeFromSave = false;
-      break;
-    case 'saved':
-      savedView.videoList = savedView.videoList.concat(video);
-      video.removeFromSave = false;
-      break;
-    case 'history':
-      historyView.videoList = historyView.videoList.concat(video);
-      video.removeFromSave = false;
-      break;
-    case 'channel':
-      channelVideosView.videoList = channelVideosView.videoList.concat(video);
-      video.removeFromSave = false;
-      break;
-  }
-}
-
-function displayChannels(channels) {
-    let channelIds;
-
-    channels.forEach((channel) => {
-        if (typeof (channelIds) === 'undefined') {
-            channelIds = channel.id.channelId;
-        } else {
-            channelIds = channelIds + ',' + channel.id.channelId;
-        }
-    });
-
-    ft.log('Channel IDs: ', channelIds);
-
-    youtubeAPI('channels', {
-        part: 'snippet,statistics',
-        id: channelIds,
-    }, function (data) {
-        ft.log('Channel Data: ', data);
-        let items = data['items'].reverse();
-
-        ft.log('Channel Items: ', items);
-
-    items.forEach((item) => {
-      let channelData = {};
-
-      channelData.channelId = item.id;
-      channelData.thumbnail = item.snippet.thumbnails.medium.url;
-      channelData.channelName = item.snippet.title;
-      channelData.description = item.snippet.description;
-      channelData.subscriberCount = item.statistics.subscriberCount;
-      channelData.videoCount = item.statistics.videoCount;
-      channelData.isVideo = false;
-
-      console.log(searchView.videoList);
-      console.log(channelData);
-
-      searchView.videoList = searchView.videoList.concat(channelData);
-    });
-  });
-}
-
-function displayPlaylists(playlists) {
-    let playlistIds;
-
-    playlists.forEach((playlist) => {
-        if (typeof (playlistIds) === 'undefined') {
-            playlistIds = playlist.id.playlistId;
-        } else {
-            playlistIds = playlistIds + ',' + playlist.id.playlistId;
-        }
-    });
-
-    ft.log('Playlist IDs: ', playlistIds);
-
-    youtubeAPI('playlists', {
-        part: 'snippet,contentDetails',
-        id: playlistIds,
-    }, function (data) {
-        ft.log('Playlist Data: ', data);
-        let items = data['items'].reverse();
-        const playlistListTemplate = require('./templates/playlistList.html');
-
-        ft.log('Playlist Items: ', items);
-
-        items.forEach((item) => {
-            let dateString = new Date(item.snippet.publishedAt);
-            let publishedDate = dateFormat(dateString, "mmm dS, yyyy");
-
-            mustache.parse(playlistListTemplate);
-            let rendered = mustache.render(playlistListTemplate, {
-                channelId: item.snippet.channelId,
-                channelName: item.snippet.channelTitle,
-                playlistThumbnail: item.snippet.thumbnails.medium.url,
-                playlistTitle: item.snippet.title,
-                playlistDescription: item.snippet.description,
-                videoCount: item.contentDetails.itemCount,
-                publishedDate: publishedDate,
-            });
-
-            $(rendered).insertBefore('#getNextPage');
-        });
-    });
-}
-
-/**
- * Changes the page token to the next page button during a video search.
- *
- * @param {string} nextPageToken - The page token to replace the button function.
- *
- * @return {Void}
- */
-function addNextPage(nextPageToken) {
-    let oldFetchButton = document.getElementById('getNextPage');
-
-    // Creates the element if it doesn't exist.
-    if (oldFetchButton === null) {
-        let fetchButton = document.createElement('div');
-        fetchButton.id = 'getNextPage';
-        fetchButton.innerHTML = '<i class="fas fa-search"></i> Fetch more results...';
-
-        $('#videoListContainer').append(fetchButton);
-    }
-
-    // Update the on click method of the button.
-    $(document).off('click', '#getNextPage');
-    $(document).on('click', '#getNextPage', (event) => {
-        search(nextPageToken);
-    });
-}
-
-/**
- * Grab the video recommendations for a video.  This does not get recommendations based on what you watch,
- * as that would defeat the main purpose of using FreeTube.  At any time you can check the video on HookTube
- * and compare the recommendations there.  They should be nearly identical.
- *
- * @param {string} videoId - The video ID of the video to get recommendations from.
- */
-function showVideoRecommendations(videoId) {
-  playerView.recommendedVideoList = [];
-
-  youtubeAPI('search', {
-    part: 'id',
-    type: 'video',
-    relatedToVideoId: videoId,
-    maxResults: 15,
-  }, function(data) {
-    let grabDuration = getDuration(data.items);
-    grabDuration.then((videoList) => {
-      videoList.items.forEach((video) => {
-        let data = {}
-        const snippet = video.snippet;
-
-        data.duration = parseVideoDuration(video.contentDetails.duration);
-        data.id = video.id;
-        data.title = snippet.title;
-        data.channelName = snippet.channelTitle;
-        data.thumbnail = snippet.thumbnails.medium.url;
-        data.publishedDate = dateFormat(snippet.publishedAt, "mmm dS, yyyy");
-
-        playerView.recommendedVideoList = playerView.recommendedVideoList.concat(data);
-      });
-    });
-  });
-=======
     if (videoData.paid) {
       return;
     }
@@ -551,7 +237,6 @@
     }
 
     searchView.videoList = searchView.videoList.concat(playListData);
->>>>>>> eb06ba8c
 }
 
 /**
@@ -566,8 +251,7 @@
     if (url === '') {
         input = document.getElementById('search').value;
     } else {
-<<<<<<< HEAD
-        input = url;
+        input = url.replace(/freetube\:\/\//, '');
     }
 
     if (input === '') {
@@ -591,48 +275,6 @@
         goToChannel(urlSplit[4]);
     } else if (urlSplit[3] == 'user') {
         ft.log('user found');
-        // call api to get the ID and then call goToChannel(id)
-        youtubeAPI('channels', {
-            part: 'id',
-            forUsername: urlSplit[4]
-        }, (data) => {
-            ft.log('Channel Data: ', data.items[0].id);
-            let channelID = data.items[0].id;
-            loadingView.seen = true;
-            goToChannel(channelID);
-        });
-    } else {
-        ft.log('Video not found');
-        loadingView.seen = true;
-        search();
-    }
-
-
-=======
-        input = url.replace(/freetube\:\/\//, '');
-    }
-
-    if (input === '') {
-        return;
-    }
-
-    // The regex to get the video id from a YouTube link.  Thanks StackOverflow.
-    let rx = /^.*(?:(?:(you|hook)tu\.?be\/|v\/|vi\/|u\/\w\/|embed\/)|(?:(?:watch)?\?v(?:i)?=|\&v(?:i)?=))([^#\&\?]*).*/;
-
-    let match = input.match(rx);
-
-    ft.log('Video ID: ', match);
-    let urlSplit = input.split('/');
-    if (match) {
-        ft.log('Video found');
-        loadingView.seen = true;
-        playVideo(match[2]);
-    } else if (urlSplit[3] == 'channel') {
-        ft.log('channel found');
-        loadingView.seen = true;
-        goToChannel(urlSplit[4]);
-    } else if (urlSplit[3] == 'user') {
-        ft.log('user found');
 
         loadingView.seen = true;
         goToChannel(urlSplit[4]);
@@ -642,7 +284,6 @@
         loadingView.seen = true;
         search();
     }
->>>>>>> eb06ba8c
 }
 
 /**
@@ -650,45 +291,6 @@
  *
  * @return {Void}
  */
-<<<<<<< HEAD
-function parseVideoDuration(durationString) {
-    let match = durationString.match(/P.*T(\d+H)?(\d+M)?(\d+S)?/);
-    let duration = '';
-
-    match = match.slice(1).map(function (x) {
-        if (x != null) {
-            return x.replace(/\D/, '');
-        }
-    });
-
-    let hours = (parseInt(match[0]) || 0);
-    let minutes = (parseInt(match[1]) || 0);
-    let seconds = (parseInt(match[2]) || 0);
-
-    if (hours != 0) {
-        duration = hours + ':';
-    } else {
-        duration = minutes + ':';
-    }
-
-    if (hours != 0 && minutes < 10) {
-        duration = duration + '0' + minutes + ':';
-    } else if (hours != 0 && minutes > 10) {
-        duration = duration + minutes + ':';
-    } else if (hours != 0 && minutes == 0) {
-        duration = duration + '00:';
-    }
-
-    if (seconds == 0) {
-        duration = duration + '00';
-    } else if (seconds < 10) {
-        duration = duration + '0' + seconds;
-    } else {
-        duration = duration + seconds;
-    }
-
-    return duration;
-=======
 function showMostPopular() {
   if (checkPopular === false && popularView.videoList.length > 0) {
       console.log('Will not load popular. Timer still on.');
@@ -712,7 +314,6 @@
     popularTimer = window.setTimeout(() => {
         checkPopular = true;
     }, 60000);
->>>>>>> eb06ba8c
 }
 
 /**
@@ -720,38 +321,6 @@
  *
  * @return {Void}
  */
-<<<<<<< HEAD
-function showMostPopular() {
-
-    // Get the date of 2 days ago.
-    var d = new Date();
-    d.setDate(d.getDate() - 2);
-
-  // Grab all videos published 2 days ago and after and order them by view count.
-  // These are the videos that are considered as 'most popular' and is how similar
-  // Applications grab these.  Videos in the 'Trending' tab on YouTube will be different.
-  // And there is no way to grab those videos.
-  youtubeAPI('search', {
-    part: 'id',
-    order: 'viewCount',
-    type: 'video',
-    publishedAfter: d.toISOString(),
-    maxResults: 50,
-  }, function(data) {
-    //createVideoListContainer('Most Popular:');
-    console.log(data);
-    let grabDuration = getDuration(data.items);
-
-    grabDuration.then((videoList) => {
-      console.log(videoList);
-      popularView.videoList = [];
-      loadingView.seen = false;
-      videoList.items.forEach((video) => {
-        displayVideo(video, 'popular');
-      });
-    });
-  });
-=======
 function showTrending() {
     if (checkTrending === false && trendingView.videoList.length > 0) {
         console.log('Will not load trending. Timer still on.');
@@ -775,7 +344,6 @@
     trendingTimer = window.setTimeout(() => {
         checkTrending = true;
     }, 60000);
->>>>>>> eb06ba8c
 }
 
 /**
@@ -801,35 +369,7 @@
         showToast('URL has been copied to the clipboard');
     }
 
-<<<<<<< HEAD
-
-}
-
-/**
- * Get the YouTube embeded player of a video as well as channel information..
- *
- * @param {string} videoId - The video ID of the video to get.
- *
- * @return {promise} - The HTML of the embeded player
- */
-function getChannelAndPlayer(videoId) {
-    ft.log('Video ID: ', videoId);
-    return new Promise((resolve, reject) => {
-        youtubeAPI('videos', {
-            part: 'snippet,player',
-            id: videoId,
-        }, function (data) {
-            let embedHtml = data.items[0].player.embedHtml;
-            embedHtml = embedHtml.replace('src="', 'src="https:');
-            embedHtml = embedHtml.replace('width="480px"', '');
-            embedHtml = embedHtml.replace('height="270px"', '');
-            embedHtml = embedHtml.replace(/\"/g, '&quot;');
-            resolve([embedHtml, data.items[0].snippet.channelId]);
-        });
-    });
-=======
-
->>>>>>> eb06ba8c
+
 }
 
 /**
@@ -840,44 +380,12 @@
  * @param {string} video480p - The URL to the 480p video.
  * @param {string} video720p - The URL to the 720p video.
  */
-<<<<<<< HEAD
-function checkVideoUrls(video480p, video720p) {
-=======
 function checkVideoUrls(video480p, video720p, videoAudio) {
->>>>>>> eb06ba8c
     const currentQuality = $('#currentQuality').html();
     let buttonEmbed = document.getElementById('qualityEmbed');
 
     let valid480 = false;
 
-<<<<<<< HEAD
-    if (typeof (video480p) !== 'undefined') {
-        let get480pUrl = fetch(video480p);
-        get480pUrl.then((status) => {
-            switch (status.status) {
-            case 404:
-                showToast('Found valid URL for 480p, but returned a 404. Video type might be available in the future.');
-                $(document).off('click', '#quality480p');
-                $(document).on('click', '#quality480p', (event) => {
-                    changeQuality('');
-                });
-                buttonEmbed.click();
-                return;
-                break;
-            case 403:
-                showToast('This video is unavailable in your country.');
-                $(document).off('click', '#quality480p');
-                $(document).on('click', '#quality480p', (event) => {
-                    changeQuality('');
-                });
-                return;
-                break;
-            default:
-                ft.log('480p is valid');
-                if (currentQuality === '720p' && typeof (video720p) === 'undefined') {
-                    changeQuality(video480p);
-                }
-=======
     if (typeof (videoAudio) !== 'undefined') {
         let getAudioUrl = fetch(videoAudio);
         getAudioUrl.then((status) => {
@@ -892,14 +400,10 @@
                 break;
             default:
                 ft.log('Audio is valid');
->>>>>>> eb06ba8c
                 break;
             }
         });
     }
-<<<<<<< HEAD
-
-=======
     else{
       playerView.validAudio = false;
     }
@@ -932,37 +436,20 @@
       playerView.valid480p = false;
     }
 
->>>>>>> eb06ba8c
     if (typeof (video720p) !== 'undefined') {
         let get720pUrl = fetch(video720p);
         get720pUrl.then((status) => {
             switch (status.status) {
             case 404:
                 showToast('Found valid URL for 720p, but returned a 404. Video type might be available in the future.');
-<<<<<<< HEAD
-                $(document).off('click', '#quality720p');
-                $(document).on('click', '#quality720p', (event) => {
-                    changeQuality('');
-                });
-                if (typeof (valid480) !== 'undefined') {
-                    changeQuality(video480p, '480p');
-=======
                 playerView.valid720p = false;
                 if (typeof (valid480) !== 'undefined') {
                   playerView.currentQuality = '480p';
->>>>>>> eb06ba8c
                 }
                 break;
             case 403:
                 showToast('This video is unavailable in your country.');
-<<<<<<< HEAD
-                $(document).off('click', '#quality720p');
-                $(document).on('click', '#quality720p', (event) => {
-                    changeQuality('');
-                });
-=======
                 playerView.valid720p = false;
->>>>>>> eb06ba8c
                 return;
                 break;
             default:
@@ -971,10 +458,7 @@
             }
         });
     }
-<<<<<<< HEAD
-=======
     else{
       playerView.valid720p = false;
     }
->>>>>>> eb06ba8c
 }