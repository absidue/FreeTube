/*
This file is part of FreeTube.

FreeTube is free software: you can redistribute it and/or modify
it under the terms of the GNU General Public License as published by
the Free Software Foundation, either version 3 of the License, or
(at your option) any later version.

FreeTube is distributed in the hope that it will be useful,
but WITHOUT ANY WARRANTY; without even the implied warranty of
MERCHANTABILITY or FITNESS FOR A PARTICULAR PURPOSE.  See the
GNU General Public License for more details.

You should have received a copy of the GNU General Public License
along with FreeTube.  If not, see <http://www.gnu.org/licenses/>.
*/



/*
* File for functions related to videos.
* TODO: Split some of these functions into their own file.
*/

/**
* Perform a search using the YouTube API. The search query is grabbed from the #search element.
*
* @param {string} nextPageToken - Optional: The page token to be inlcuded in the search.
*
* @return {Void}
*/
function search(nextPageToken = '') {
  const query = document.getElementById('search').value;

  if (query === '') {
    showToast('Search Field empty.  Please input a search term.');
    return;
  }

  if (nextPageToken === '') {
    clearMainContainer();
    startLoadingAnimation();
  } else {
    console.log(nextPageToken);
    showToast('Fetching results.  Please wait...');
  }

  // Start API request
  youtubeAPI('search', {
    q: query,
    part: 'id, snippet',
    type: 'video',
    pageToken: nextPageToken,
    maxResults: 25,
  }, function (data){
    if (nextPageToken === '') {
      createVideoListContainer('Search Results:');
      stopLoadingAnimation();
    }
    data.items.forEach(displayVideos);
    addNextPage(data.result.nextPageToken);
  })
}

/**
* Display a video on the page.  Function is typically contained in a loop.
*
* @param {string} video - The video ID of the video to be displayed.
* @param {string} listType - Optional: Specifies the list type of the video
*                            Used for displaying the remove icon for history and saved videos.
*
* @return {Void}
*/
function displayVideos(video, listType = null) {
  // Grab the search template for the video.
  $.get('templates/videoList.html', (template) => {

    const videoSnippet = video['snippet']

    // Grab the published date for the video and convert to a user readable state.
    const dateString = new Date(videoSnippet['publishedAt']);
    const publishedDate = dateFormat(dateString, "mmm dS, yyyy");
    let deleteHtml = '';
    let liveText = '';
    let videoId = video['id']['videoId'];

    const searchMenu = $('#videoListContainer').html();

    // Include a remove icon in the list if the application is displaying the history list or saved videos.
    if (listType === 'saved') {
      videoId = video['id'];
      deleteHtml = '<i onclick="removeSavedVideo(\'' + videoId + '\'); showSavedVideos();" class="videoDelete fas fa-times"></i>';
    } else if (listType === 'history') {
      videoId = video['id'];
      deleteHtml = '<i onclick="removeFromHistory(\'' + videoId + '\'); showHistory()" class="videoDelete fas fa-times"></i>';
    }

    // Includes text if the video is live.
    if (videoSnippet['liveBroadcastContent'] === 'live') {
      liveText = 'LIVE NOW';
    }

    // Render / Manipulate the template.  Replace variables with data from the video.
    mustache.parse(template);
    const rendered = mustache.render(template, {
      videoThumbnail: videoSnippet['thumbnails']['medium']['url'],
      videoTitle: videoSnippet['title'],
      channelName: videoSnippet['channelTitle'],
      videoDescription: videoSnippet['description'],
      publishedDate: publishedDate,
      liveText: liveText,
      videoId: videoId,
      channelId: videoSnippet['channelId'],
      deleteHtml: deleteHtml,
    });
    // Apply the render to the page
    let nextButton = document.getElementById('getNextPage');
    if (nextButton === null) {
      $('#videoListContainer').append(rendered);
    } else {
      $(rendered).insertBefore('#getNextPage');
    }
  });
}

/**
* Changes the page token to the next page button during a video search.
*
* @param {string} nextPageToken - The page token to replace the button function.
*
* @return {Void}
*/
function addNextPage(nextPageToken) {
  let oldFetchButton = document.getElementById('getNextPage');

  // Creates the element if it doesn't exist.
  if (oldFetchButton === null) {
    let fetchButton = document.createElement('div');
    fetchButton.id = 'getNextPage';
    fetchButton.innerHTML = '<i class="fas fa-search"></i> Fetch more results...';

    $('#videoListContainer').append(fetchButton);
  }

  // Update the on click method of the button.
  $(document).off('click', '#getNextPage');
  $(document).on('click', '#getNextPage', (event) => {
    search(nextPageToken);
  });
}

/**
* Display the video player and play a video
*
* @param {string} videoId - The video ID of the video to be played.
*
* @return {Void}
*/
function playVideo(videoId) {
  clearMainContainer();
  startLoadingAnimation();

  let subscribeText = '';
  let savedText = '';
  let savedIconClass = '';
  let savedIconColor = '';
  let video480p;
  let video720p;
  let defaultUrl;
  let defaultQuality;
  let channelId;
  let videoHtml;
  let videoThumbnail;
  let videoType = 'video';
  let embedPlayer;
  let validUrl;

  // Grab the embeded player. Used as fallback if the video URL cannot be found.
  // Also grab the channel ID.
  try {
    let getInfoFunction = getChannelAndPlayer(videoId);

    getInfoFunction.then((data) => {
      console.log(data);
      embedPlayer = data[0];
      channelId = data[1];
    });
  } catch (ex) {
    showToast('Video not found. ID may be invalid.');
    stopLoadingAnimation();
    return;
  }

  /*
  * FreeTube calls an instance of a youtube-dl server to grab the direct video URL.  Please do not use this API in third party projects.
  */
  const url = 'https://stormy-inlet-41826.herokuapp.com/api/info?url=https://www.youtube.com/watch?v=' + videoId + 'flatten=True';
  $.getJSON(url, (response) => {
    console.log(response);

    const info = response['info'];

    videoThumbnail = info['thumbnail'];
    let videoUrls = info['formats'];

    // Add commas to the video view count.
    const videoViews = info['view_count'].toString().replace(/\B(?=(\d{3})+(?!\d))/g, ",");

    // Format the date to a more readable format.
    let dateString = info['upload_date'];
    dateString = [dateString.slice(0, 4), '-', dateString.slice(4)].join('');
    dateString = [dateString.slice(0, 7), '-', dateString.slice(7)].join('');
    console.log(dateString);
    const publishedDate = dateFormat(dateString, "mmm dS, yyyy");

    // Figure out the width for the like/dislike bar.
    const videoLikes = info['like_count'];
    const videoDislikes = info['dislike_count'];
    const totalLikes = videoLikes + videoDislikes;
    const likePercentage = parseInt((videoLikes / totalLikes) * 100);

    let description = info['description'];
    // Adds clickable links to the description.
    description = autolinker.link(description);

    const checkSubscription = isSubscribed(channelId);

    // Change the subscribe button text depending on if the user has subscribed to the channel or not.
    checkSubscription.then((results) => {
      if (results === false) {
        subscribeText = 'SUBSCRIBE';
      } else {
        subscribeText = 'UNSUBSCRIBE';
      }
    });

    const checkSavedVideo = videoIsSaved(videoId);

    // Change the save button icon and text depending on if the user has saved the video or not.
    checkSavedVideo.then((results) => {
      if (results === false) {
        savedText = 'SAVE';
        savedIconClass = 'far unsaved';
      } else {
        savedText = 'SAVED';
        savedIconClass = 'fas saved';
      }
    });

    // Search through the returned object to get the 480p and 720p video URLs (If available)
    Object.keys(videoUrls).forEach((key) => {
      console.log(key);
      switch (videoUrls[key]['format_note']) {
        case 'medium':
          video480p = videoUrls[key]['url'];
          break;
        case 'hd720':
          video720p = videoUrls[key]['url'];
          break;
      }
    });

    // Default to the embeded player if the URLs cannot be found.
    if (typeof(video720p) === 'undefined' && typeof(video480p) === 'undefined') {
      defaultQuality = 'EMBED';
      videoHtml = embedPlayer.replace(/\&quot\;/g, '"');
      showToast('Unable to get video file.  Reverting to embeded player.');
    } else if (typeof(video720p) === 'undefined' && typeof(video480p) !== 'undefined') {
      // Default to the 480p video if the 720p URL cannot be found.
      videoHtml = '<video class="videoPlayer" onmousemove="hideMouseTimeout()" onmouseleave="removeMouseTimeout()" controls="" src="' + video480p + '" poster="' + videoThumbnail + '" autoplay></video>';
      defaultQuality = '480p';
    } else {
      // Default to the 720p video.
      videoHtml = '<video class="videoPlayer" onmousemove="hideMouseTimeout()" onmouseleave="removeMouseTimeout()" controls="" src="' + video720p + '" poster="' + videoThumbnail + '" autoplay></video>';
      defaultQuality = '720p';
      // Force the embeded player if needed.
      //videoHtml = embedPlayer;
    }

    // API Request
    youtubeAPI('channels', {
      'id': channelId,
<<<<<<< HEAD
      'part': 'snippet,contentDetails,statistics'
    }, function (data){
      const channelThumbnail = data['items'][0]['snippet']['thumbnails']['high']['url'];
=======
      'part': 'snippet'
    });

    // Execute request
    request.execute((response) => {
      console.log(response);
      const channelThumbnail = response['items'][0]['snippet']['thumbnails']['high']['url'];
>>>>>>> 2af047be

      $.get('templates/player.html', (template) => {
        mustache.parse(template);
        const rendered = mustache.render(template, {
          videoHtml: videoHtml,
          videoQuality: defaultQuality,
          videoTitle: info['title'],
          videoViews: videoViews,
          videoThumbnail: videoThumbnail,
          channelName: info['uploader'],
          videoLikes: videoLikes,
          videoDislikes: videoDislikes,
          likePercentage: likePercentage,
          videoId: videoId,
          channelId: channelId,
          channelIcon: channelThumbnail,
          publishedDate: publishedDate,
          description: description,
          isSubscribed: subscribeText,
          savedText: savedText,
          savedIconClass: savedIconClass,
          savedIconColor: savedIconColor,
          video480p: video480p,
          video720p: video720p,
          embedPlayer: embedPlayer,
        });
        $('#main').html(rendered);
        stopLoadingAnimation();
        showVideoRecommendations(videoId);
        console.log('done');
      });
    });
    // Sometimes a video URL is found, but the video will not play.  I believe the issue is
    // that the video has yet to render for that quality, as the video will be available at a later time.
    // This will check the URLs and switch video sources if there is an error.
    checkVideoUrls(video480p, video720p);
    // Add the video to the user's history
    addToHistory(videoId);
  });
}

/**
* Grab the video recommendations for a video.  This does not get recommendations based on what you watch,
* as that would defeat the main purpose of using FreeTube.  At any time you can check the video on HookTube
* and compare the recommendations there.  They should be nearly identical.
*
* @param {string} videoId - The video ID of the video to get recommendations from.
*/
function showVideoRecommendations(videoId) {
  youtubeAPI('search', {
    part: 'snippet',
    type: 'video',
    relatedToVideoId: videoId,
    maxResults: 15,
  }, function (data){
    const recommendations = data.items;
    recommendations.forEach((data) => {
      const snippet = data['snippet'];
      const videoId = data['id']['videoId'];
      const videoTitle = snippet['title'];
      const channelName = snippet['channelTitle'];
      const videoThumbnail = snippet['thumbnails']['medium']['url'];
      const dateString = snippet['publishedAt'];
      const publishedDate = dateFormat(dateString, "mmm dS, yyyy");

      $.get('templates/recommendations.html', (template) => {
        mustache.parse(template);
        const rendered = mustache.render(template, {
          videoId: videoId,
          videoTitle: videoTitle,
          channelName: channelName,
          videoThumbnail: videoThumbnail,
          publishedDate: publishedDate,
        });
        const recommendationHtml = $('#recommendations').html();
        $('#recommendations').html(recommendationHtml + rendered);
      });
    });
  });
}

/**
* Open up the mini player to watch the video outside of the main application.
*
* @param {string} videoThumbnail - The URL of the video thumbnail.  Used to prevent another API call.
*
* @return {Void}
*/
function openMiniPlayer(videoThumbnail) {
  let lastTime;
  let videoHtml;

  // Grabs whatever the HTML is for the current video player.  Done this way to grab
  // the HTML5 player (with varying qualities) as well as the YouTube embeded player.
  if ($('.videoPlayer').length > 0) {
    $('.videoPlayer').get(0).pause();
    lastTime = $('.videoPlayer').get(0).currentTime;
    videoHtml = $('.videoPlayer').get(0).outerHTML;
  } else {
    videoHtml = $('iframe').get(0).outerHTML;
  }

  // Create a new browser window.
  const BrowserWindow = electron.remote.BrowserWindow;

  let miniPlayer = new BrowserWindow({
    width: 1200,
    height: 700
  });

  // Use the miniPlayer.html template.
  $.get('templates/miniPlayer.html', (template) => {
    mustache.parse(template);
    const rendered = mustache.render(template, {
      videoHtml: videoHtml,
      videoThumbnail: videoThumbnail,
      startTime: lastTime,
    });
    // Render the template to the new browser window.
    miniPlayer.loadURL("data:text/html;charset=utf-8," + encodeURI(rendered));
  });
}

/**
* Check if a link is a valid YouTube/HookTube link and play that video. Gets input
* from the #jumpToInput element.
*
* @return {Void}
*/
function parseVideoLink() {
  let input = document.getElementById('jumpToInput').value;

  if (input === '') {
    return;
  }

  // The regex to get the video id from a YouTube link.  Thanks StackOverflow.
  let rx = /^.*(?:(?:(you|hook)tu\.?be\/|v\/|vi\/|u\/\w\/|embed\/)|(?:(?:watch)?\?v(?:i)?=|\&v(?:i)?=))([^#\&\?]*).*/;

  let match = input.match(rx);

  console.log(match);

  // Play video if a match is found.
  try {
    playVideo(match[2]);
  } catch (err) {
    showToast('Video Not Found');
  }
}

/**
* Grab the most popular videos over the last couple of days and display them.
*
* @return {Void}
*/
function showMostPopular() {
  clearMainContainer();
  startLoadingAnimation();

  // Get the date of 2 days ago.
  var d = new Date();
  d.setDate(d.getDate() - 2);
  console.log(d.toString());

  // Grab all videos published 2 days ago and after and order them by view count.
  // These are the videos that are considered as 'most popular' and is how similar
  // Applications grab these.  Videos in the 'Trending' tab on YouTube will be different.
  // And there is no way to grab those videos.
  youtubeAPI('search', {
    part: 'snippet',
    order: 'viewCount',
    type: 'video',
    publishedAfter: d.toISOString(),
    maxResults: 50,
  }, function (data){
    createVideoListContainer('Most Popular:');
    stopLoadingAnimation();
    data['items'].forEach(displayVideos);
  });
}

/**
* Create a link of the video to HookTube or YouTube and copy it to the user's clipboard.
*
* @param {string} website - The website to watch the video on.
* @param {string} videoId - The video ID of the video to add to the URL
*
* @return {Void}
*/
function copyLink(website, videoId) {
  // Create the URL and copy to the clipboard.
  const url = 'https://' + website + '.com/watch?v=' + videoId;
  clipboard.writeText(url);
  showToast('URL has been copied to the clipboard');
}

/**
* Get the YouTube embeded player of a video as well as channel information..
*
* @param {string} videoId - The video ID of the video to get.
*
* @return {promise} - The HTML of the embeded player
*/
function getChannelAndPlayer(videoId) {
  console.log(videoId);
  return new Promise((resolve, reject) => {
<<<<<<< HEAD
    youtubeAPI('videos', {
      part: 'player',
=======
    let data = [];

    let request = gapi.client.youtube.videos.list({
      part: 'snippet, player',
>>>>>>> 2af047be
      id: videoId,
    }, function (data){
      let embedHtml = data.items[0].player.embedHtml;
      embedHtml = embedHtml.replace('src="', 'src="https:');
      embedHtml = embedHtml.replace('width="480px"', '');
      embedHtml = embedHtml.replace('height="270px"', '');
      embedHtml = embedHtml.replace(/\"/g, '&quot;');
      data[0] = embedHtml;
      data[1] = response['items'][0]['snippet']['channelId'];


      resolve(data);
    });
  });

}

/**
* Change the quality of the current video.
*
* @param {string} videoHtml - The HTML of the video player to be set.
* @param {string} qualityType - The Quality Type of the video. Ex: 720p, 480p
* @param {boolean} isEmbed - Optional: Value on if the videoHtml is the embeded player.
*
* @return {Void}
*/
function changeQuality(videoHtml, qualityType, isEmbed = false) {
  if (videoHtml == '') {
    showToast('Video quality type is not available.  Unable to change quality.')
    return;
  }

  videoHtml = videoHtml.replace(/\&quot\;/g, '"');

  console.log(videoHtml);
  console.log(isEmbed);

  // The YouTube API creates 2 more iFrames.  This is why a boolean value is sent
  // with the function.
  const embedPlayer = document.getElementsByTagName('IFRAME')[0];

  const html5Player = document.getElementsByClassName('videoPlayer');

  console.log(embedPlayer);
  console.log(html5Player);

  if (isEmbed && html5Player.length == 0) {
    // The embeded player is already playing.  Return.
    showToast('You are already using the embeded player.')
    return;
  } else if (isEmbed) {
    // Switch from HTML 5 player to embeded Player
    html5Player[0].remove();
    const mainHtml = $('#main').html();
    $('#main').html(videoHtml + mainHtml);
    $('#currentQuality').html(qualityType);
  } else if (html5Player.length == 0) {
    // Switch from embeded player to HTML 5 player
    embedPlayer.remove();
    let videoPlayer = document.createElement('video');
    videoPlayer.className = 'videoPlayer';
    videoPlayer.src = videoHtml;
    videoPlayer.controls = true;
    videoPlayer.autoplay = true;
    $('#main').prepend(videoPlayer);
    $('#currentQuality').html(qualityType);
  } else {
    // Switch src on HTML 5 player
    const currentPlayBackTime = $('.videoPlayer').get(0).currentTime;
    html5Player[0].src = videoHtml;
    html5Player[0].load();
    $('.videoPlayer').get(0).currentTime = currentPlayBackTime;
    $('#currentQuality').html(qualityType);
  }
}

/**
* Change the playpack speed of the video.
*
* @param {double} speed - The playback speed of the video.
*
* @return {Void}
*/
function changeVideoSpeed(speed){
  $('#currentSpeed').html(speed);
  $('.videoPlayer').get(0).playbackRate = speed;
}

/**
* Check to see if the video URLs are valid. Change the video quality if one is not.
* The API will grab video URLs, but they will sometimes return a 404.  This
* is why this check is needed.  The video URL will typically be resolved over time.
*
* @param {string} video480p - The URL to the 480p video.
* @param {string} video720p - The URL to the 720p video.
*/
function checkVideoUrls(video480p, video720p) {
  const currentQuality = $('#currentQuality').html();
  let buttonEmbed = document.getElementById('qualityEmbed');

  let valid480 = false;

  if (typeof(video480p) !== 'undefined'){
    let get480pUrl = fetch(video480p);
    get480pUrl.then((status) => {
      switch (status.status) {
        case 404:
          showToast('Found valid URL for 480p, but returned a 404. Video type might be available in the future.');
          $(document).off('click', '#quality480p');
          $(document).on('click', '#quality480p', (event) => {
            changeQuality('');
          });
          buttonEmbed.click();
          return;
          break;
        case 403:
          showToast('This video is unavailable in your country.');
          $(document).off('click', '#quality480p');
          $(document).on('click', '#quality480p', (event) => {
            changeQuality('');
          });
          return;
          break;
        default:
          console.log('480p is valid');
          if (currentQuality === '720p' && typeof(video720p) === 'undefined'){
            changeQuality(video480p);
          }
          break;
      }
    });
  }

  if (typeof(video720p) !== 'undefined'){
    let get720pUrl = fetch(video720p);
    get720pUrl.then((status) => {
      switch (status.status) {
        case 404:
          showToast('Found valid URL for 720p, but returned a 404. Video type might be available in the future.');
          $(document).off('click', '#quality720p');
          $(document).on('click', '#quality720p', (event) => {
            changeQuality('');
          });
          if (typeof(valid480) !== 'undefined'){
            changeQuality(video480p, '480p');
          }
          break;
        case 403:
          showToast('This video is unavailable in your country.');
          $(document).off('click', '#quality720p');
          $(document).on('click', '#quality720p', (event) => {
            changeQuality('');
          });
          return;
          break;
        default:
          console.log('720p is valid');
          if (currentQuality === '720p'){
            return;
          }
          break;
      }
    });
  }
}<|MERGE_RESOLUTION|>--- conflicted
+++ resolved
@@ -280,19 +280,9 @@
     // API Request
     youtubeAPI('channels', {
       'id': channelId,
-<<<<<<< HEAD
-      'part': 'snippet,contentDetails,statistics'
+      'part': 'snippet'
     }, function (data){
       const channelThumbnail = data['items'][0]['snippet']['thumbnails']['high']['url'];
-=======
-      'part': 'snippet'
-    });
-
-    // Execute request
-    request.execute((response) => {
-      console.log(response);
-      const channelThumbnail = response['items'][0]['snippet']['thumbnails']['high']['url'];
->>>>>>> 2af047be
 
       $.get('templates/player.html', (template) => {
         mustache.parse(template);
@@ -500,15 +490,8 @@
 function getChannelAndPlayer(videoId) {
   console.log(videoId);
   return new Promise((resolve, reject) => {
-<<<<<<< HEAD
     youtubeAPI('videos', {
-      part: 'player',
-=======
-    let data = [];
-
-    let request = gapi.client.youtube.videos.list({
-      part: 'snippet, player',
->>>>>>> 2af047be
+      part: 'snippet,player',
       id: videoId,
     }, function (data){
       let embedHtml = data.items[0].player.embedHtml;
@@ -516,11 +499,7 @@
       embedHtml = embedHtml.replace('width="480px"', '');
       embedHtml = embedHtml.replace('height="270px"', '');
       embedHtml = embedHtml.replace(/\"/g, '&quot;');
-      data[0] = embedHtml;
-      data[1] = response['items'][0]['snippet']['channelId'];
-
-
-      resolve(data);
+      resolve([embedHtml, data.items[0].snippet.channelId]);
     });
   });
 
