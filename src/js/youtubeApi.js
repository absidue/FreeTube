--- conflicted
+++ resolved
@@ -15,11 +15,6 @@
     along with FreeTube.  If not, see <http://www.gnu.org/licenses/>.
 */
 
-<<<<<<< HEAD
-
-
-=======
->>>>>>> eb06ba8c
 /**
  * List an Invidious HTTP API resource.
  *
@@ -30,15 +25,10 @@
  * @return {Void}
  */
 
-<<<<<<< HEAD
-function youtubeAPI(resource, params, success) {
-  params.key = settingsView.apiKey;
+function invidiousAPI(resource, id, params, success) {
+  let requestUrl = 'https://www.invidio.us/api/v1/' + resource + '/' + id + '?' + $.param(params);
 
   let requestUrl = 'https://www.googleapis.com/youtube/v3/' + resource + '?' + $.param(params);
-=======
-function invidiousAPI(resource, id, params, success) {
-  let requestUrl = 'https://www.invidio.us/api/v1/' + resource + '/' + id + '?' + $.param(params);
->>>>>>> eb06ba8c
 
   if (useTor) {
     tor.request(requestUrl, (err, res, body) => {
@@ -61,10 +51,7 @@
       console.log(error);
       console.log(xhr);
       console.log(textStatus);
-<<<<<<< HEAD
-=======
       console.log(requestUrl);
->>>>>>> eb06ba8c
       loadingView.seen = false;
     });
   }
