/*
    This file is part of FreeTube.

    FreeTube is free software: you can redistribute it and/or modify
    it under the terms of the GNU General Public License as published by
    the Free Software Foundation, either version 3 of the License, or
    (at your option) any later version.

    FreeTube is distributed in the hope that it will be useful,
    but WITHOUT ANY WARRANTY; without even the implied warranty of
    MERCHANTABILITY or FITNESS FOR A PARTICULAR PURPOSE.  See the
    GNU General Public License for more details.

    You should have received a copy of the GNU General Public License
    along with FreeTube.  If nsot, see <http://www.gnu.org/licenses/>.
*/



/*
 * File for main layout manipulation and general variable configuration.
 * There are some functions from other files that will probably need to be moved to here.
 */

// Add general variables.  Please put all require statements here.
window.$ = window.jQuery = require('jquery');
const mustache = require('mustache'); // templating
const dateFormat = require('dateformat'); // formatting dates

// Used for finding links within text and making them clickable.  Used mostly for video descriptions.
const autolinker = require('autolinker');
const protocol = electron.remote.protocol;

// Used for getting the user's subscriptions.  Can probably remove this when that function
// is rewritten.
const ytdl = require('ytdl-core');
const shell = electron.shell; // Used to open external links into the user's native browser.
const clipboard = electron.clipboard;
const getOpml = require('opml-to-json'); // Gets the file type for imported files.
const fs = require('fs'); // Used to read files. Specifically in the settings page.
const tor = require('tor-request');

let currentTheme = '';
let useTor = false;
let dialog = electron.remote.dialog; // Used for opening file browser to export / import subscriptions.
let toastTimeout; // Timeout for toast notifications.
let mouseTimeout; // Timeout for hiding the mouse cursor on video playback

require.extensions['.html'] = function (module, filename) {
    module.exports = fs.readFileSync(filename, 'utf8');
};

<<<<<<< HEAD
const subDb = new Datastore({
    filename: localDataStorage + '/subscriptions.db',
    autoload: true
});

const historyDb = new Datastore({
    filename: localDataStorage + '/videohistory.db',
    autoload: true
});

const savedVidsDb = new Datastore({
    filename: localDataStorage + '/savedvideos.db',
    autoload: true
});

const settingsDb = new Datastore({
    filename: localDataStorage + '/settings.db',
    autoload: true
});

=======
>>>>>>> ec310e42
// Grabs the default settings from the settings database file.  Makes defaults if
// none are found.

<<<<<<< HEAD
require('electron').ipcRenderer.on('ping', function (event, message) {
    ft.log(message);
=======
electron.ipcRenderer.on('ping', function(event, message) {
    console.log(message);
>>>>>>> ec310e42
    let url = message[1].replace('freetube://', '');
    parseSearchText(url);
    ft.log(message);
});

<<<<<<< HEAD
// Open links externally by default
$(document).on('click', 'a[href^="http"]', (event) => {
    let el = event.currentTarget;
    event.preventDefault();
    shell.openExternal(el.href);
});

// Open links externally on middle click.
$(document).on('auxclick', 'a[href^="http"]', (event) => {
    let el = event.currentTarget;
    event.preventDefault();
    shell.openExternal(el.href);
});


$(document).ready(() => {
    const searchBar = document.getElementById('search');
    const jumpToInput = document.getElementById('jumpToInput');

    // Displays the list of subscriptions in the side bar.
    displaySubs();

    // Allow user to use the 'enter' key to search for a video.
    searchBar.onkeypress = (e) => {
        if (e.keyCode === 13) {
            parseSearchText();
        }
    };

    // Display subscriptions upon the app opening up.  May allow user to specify.
    // Home page in the future.
    loadSubscriptions();
=======
$(document).ready(() => {
  const searchBar = document.getElementById('search');
  const jumpToInput = document.getElementById('jumpToInput');

  // Displays the list of subscriptions in the side bar.
  displaySubs();

  // Allow user to use the 'enter' key to search for a video.
  searchBar.onkeypress = (e) => {
    if (e.keyCode === 13) {
      parseSearchText();
    }
  };

  // Display subscriptions upon the app opening up.  May allow user to specify.
  // Home page in the future.
  loadingView.seen = true;
  loadSubscriptions();
>>>>>>> ec310e42
});

/**
 * Toggle the ability to view the side navigation bar.
 *
 * @return {Void}
 */
function toggleSideNavigation() {
    const sideNav = document.getElementById('sideNav');
    const mainContainer = document.getElementById('main');

    if (sideNav.style.display === 'none') {
        sideNav.style.display = 'inline';
        mainContainer.style.marginLeft = '250px';
    } else {
        sideNav.style.display = 'none';
        mainContainer.style.marginLeft = '0px';
    }
}

/**
<<<<<<< HEAD
 * Clears out the #main container to allow other information to be shown.
 *
 * @return {Void}
 */
function clearMainContainer() {
    const container = document.getElementById('main');
    container.innerHTML = '';
    hideConfirmFunction();
}

function startLoadingAnimation() {
    const loading = document.getElementById('loading');
    const sideNavDisabled = document.getElementById('sideNavDisabled');
    const searchBar = document.getElementById('search');

    loading.style.display = 'inherit';
    if (sideNavDisabled !== null) {
        sideNavDisabled.style.display = 'inherit';
    }

    searchBar.disabled = true;
}

function stopLoadingAnimation() {
    const loading = document.getElementById('loading');
    const sideNavDisabled = document.getElementById('sideNavDisabled');
    const searchBar = document.getElementById('search');

    loading.style.display = 'none';
    if (sideNavDisabled !== null) {
        sideNavDisabled.style.display = 'none';
    }

    searchBar.disabled = false;
}

/**
 * Creates a div container in #main meant to be a container for video lists.
 *
 * @param {string} headerLabel - The header of the container.  Not used for showing video recommendations.
 *
 * @return {Void}
 */
function createVideoListContainer(headerLabel = '') {
    const videoListContainer = document.createElement("div");
    videoListContainer.id = 'videoListContainer';
    let headerSpacer;
    if (headerLabel != '') {
        const headerElement = document.createElement("h2");
        headerElement.innerHTML = headerLabel;
        headerElement.style.marginLeft = '15px';
        headerElement.appendChild(document.createElement("hr"));
        videoListContainer.appendChild(headerElement);
    }
    document.getElementById("main").appendChild(videoListContainer);
}

/**
 * Displays the about page to #main
 *
 * @return {Void}
 */
function showAbout() {
    // Remove current information and display loading animation
    clearMainContainer();
    startLoadingAnimation();

    const aboutTemplate = require('./templates/about.html')
    mustache.parse(aboutTemplate);
    $('#main').html(
        mustache.render(aboutTemplate, {
            versionNumber: require('electron').remote.app.getVersion(),
        })
    );
    stopLoadingAnimation();
}

/**
=======
>>>>>>> ec310e42
 * Display a toast message in the bottom right corner of the page.
 * The toast automatically disappears after a timeout.
 *
 * @param {string} message - The toast message.
 *
 * @return {Void}
 */
function showToast(message) {
    let toast = document.getElementById('toast');
    let toastMessage = document.getElementById('toastMessage');

    // If a toast message is already being displayed, this will remove the previous timer that was set.
    clearTimeout(toastTimeout);

    toastMessage.innerHTML = message;
    toast.style.visibility = 'visible';
    toast.style.opacity = 0.9;

    // Set the timer for the toast to be removed.
    toastTimeout = window.setTimeout(hideToast, 5000);
}

/**
 * Hide the toast notification from the page.
 *
 * @return {Void}
 */
function hideToast() {
    let toast = document.getElementById('toast');
    toast.style.opacity = 0;
    toast.style.visibility = 'hidden';
}

/**
 * Displays a confirmation box before performing an action.  The action will be performed
 * if the user clicks 'yes'.
 *
 * @param {string} message - The message to be displayed in the confirmation box
 * @param {function} performFunction - The function to be performed upon confirmation
 * @param {*} parameters - The parameters that will be sent to performFunction
 *
 * @return {Void}
 */
function confirmFunction(message, performFunction, parameters = '') {
    let confirmContainer = document.getElementById('confirmFunction');
    let confirmMessage = document.getElementById('confirmMessage');

    confirmMessage.innerHTML = message;
    confirmContainer.style.visibility = 'visible';

    $(document).on('click', '#confirmYes', (event) => {
        if (parameters != '') {
            performFunction(parameters);
        } else {
            performFunction();
        }
        hideConfirmFunction();
    });
}

/**
 * Hides the confirmation box.  Happens when the user clicks on 'no'.
 *
 * @return {Void}
 */
function hideConfirmFunction() {
    let confirmContainer = document.getElementById('confirmFunction');
    confirmContainer.style.visibility = 'hidden';
}

/**
 * Hide the mouse cursor after ~3 seconds.  Used to hide the video when the user
 * hovers the mouse over the video player.
 *
 * @return {Void}
 */
function hideMouseTimeout() {
    $('.videoPlayer')[0].style.cursor = 'default';
    clearTimeout(mouseTimeout);
    mouseTimeout = window.setTimeout(function () {
        $('.videoPlayer')[0].style.cursor = 'none';
    }, 3150);
}

/**
 * Remove the timeout for the mouse cursor as a fallback.
 *
 * @return {Void}
 */
function removeMouseTimeout() {
    $('.videoPlayer')[0].style.cursor = 'default';
    clearTimeout(mouseTimeout);
}

function showVideoOptions(element) {
    if (element.nextElementSibling.style.display == 'none' || element.nextElementSibling.style.display == '') {
        element.nextElementSibling.style.display = 'inline-block'
    } else {
        element.nextElementSibling.style.display = 'none'
    }
}<|MERGE_RESOLUTION|>--- conflicted
+++ resolved
@@ -50,59 +50,15 @@
     module.exports = fs.readFileSync(filename, 'utf8');
 };
 
-<<<<<<< HEAD
-const subDb = new Datastore({
-    filename: localDataStorage + '/subscriptions.db',
-    autoload: true
-});
-
-const historyDb = new Datastore({
-    filename: localDataStorage + '/videohistory.db',
-    autoload: true
-});
-
-const savedVidsDb = new Datastore({
-    filename: localDataStorage + '/savedvideos.db',
-    autoload: true
-});
-
-const settingsDb = new Datastore({
-    filename: localDataStorage + '/settings.db',
-    autoload: true
-});
-
-=======
->>>>>>> ec310e42
 // Grabs the default settings from the settings database file.  Makes defaults if
 // none are found.
 
-<<<<<<< HEAD
-require('electron').ipcRenderer.on('ping', function (event, message) {
-    ft.log(message);
-=======
 electron.ipcRenderer.on('ping', function(event, message) {
     console.log(message);
->>>>>>> ec310e42
     let url = message[1].replace('freetube://', '');
     parseSearchText(url);
     ft.log(message);
 });
-
-<<<<<<< HEAD
-// Open links externally by default
-$(document).on('click', 'a[href^="http"]', (event) => {
-    let el = event.currentTarget;
-    event.preventDefault();
-    shell.openExternal(el.href);
-});
-
-// Open links externally on middle click.
-$(document).on('auxclick', 'a[href^="http"]', (event) => {
-    let el = event.currentTarget;
-    event.preventDefault();
-    shell.openExternal(el.href);
-});
-
 
 $(document).ready(() => {
     const searchBar = document.getElementById('search');
@@ -118,29 +74,10 @@
         }
     };
 
-    // Display subscriptions upon the app opening up.  May allow user to specify.
-    // Home page in the future.
-    loadSubscriptions();
-=======
-$(document).ready(() => {
-  const searchBar = document.getElementById('search');
-  const jumpToInput = document.getElementById('jumpToInput');
-
-  // Displays the list of subscriptions in the side bar.
-  displaySubs();
-
-  // Allow user to use the 'enter' key to search for a video.
-  searchBar.onkeypress = (e) => {
-    if (e.keyCode === 13) {
-      parseSearchText();
-    }
-  };
-
   // Display subscriptions upon the app opening up.  May allow user to specify.
   // Home page in the future.
   loadingView.seen = true;
   loadSubscriptions();
->>>>>>> ec310e42
 });
 
 /**
@@ -162,87 +99,6 @@
 }
 
 /**
-<<<<<<< HEAD
- * Clears out the #main container to allow other information to be shown.
- *
- * @return {Void}
- */
-function clearMainContainer() {
-    const container = document.getElementById('main');
-    container.innerHTML = '';
-    hideConfirmFunction();
-}
-
-function startLoadingAnimation() {
-    const loading = document.getElementById('loading');
-    const sideNavDisabled = document.getElementById('sideNavDisabled');
-    const searchBar = document.getElementById('search');
-
-    loading.style.display = 'inherit';
-    if (sideNavDisabled !== null) {
-        sideNavDisabled.style.display = 'inherit';
-    }
-
-    searchBar.disabled = true;
-}
-
-function stopLoadingAnimation() {
-    const loading = document.getElementById('loading');
-    const sideNavDisabled = document.getElementById('sideNavDisabled');
-    const searchBar = document.getElementById('search');
-
-    loading.style.display = 'none';
-    if (sideNavDisabled !== null) {
-        sideNavDisabled.style.display = 'none';
-    }
-
-    searchBar.disabled = false;
-}
-
-/**
- * Creates a div container in #main meant to be a container for video lists.
- *
- * @param {string} headerLabel - The header of the container.  Not used for showing video recommendations.
- *
- * @return {Void}
- */
-function createVideoListContainer(headerLabel = '') {
-    const videoListContainer = document.createElement("div");
-    videoListContainer.id = 'videoListContainer';
-    let headerSpacer;
-    if (headerLabel != '') {
-        const headerElement = document.createElement("h2");
-        headerElement.innerHTML = headerLabel;
-        headerElement.style.marginLeft = '15px';
-        headerElement.appendChild(document.createElement("hr"));
-        videoListContainer.appendChild(headerElement);
-    }
-    document.getElementById("main").appendChild(videoListContainer);
-}
-
-/**
- * Displays the about page to #main
- *
- * @return {Void}
- */
-function showAbout() {
-    // Remove current information and display loading animation
-    clearMainContainer();
-    startLoadingAnimation();
-
-    const aboutTemplate = require('./templates/about.html')
-    mustache.parse(aboutTemplate);
-    $('#main').html(
-        mustache.render(aboutTemplate, {
-            versionNumber: require('electron').remote.app.getVersion(),
-        })
-    );
-    stopLoadingAnimation();
-}
-
-/**
-=======
->>>>>>> ec310e42
  * Display a toast message in the bottom right corner of the page.
  * The toast automatically disappears after a timeout.
  *
