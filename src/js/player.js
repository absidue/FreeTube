/*
This file is part of FreeTube.

FreeTube is free software: you can redistribute it and/or modify
it under the terms of the GNU General Public License as published by
the Free Software Foundation, either version 3 of the License, or
(at your option) any later version.

FreeTube is distributed in the hope that it will be useful,
but WITHOUT ANY WARRANTY; without even the implied warranty of
MERCHANTABILITY or FITNESS FOR A PARTICULAR PURPOSE.  See the
GNU General Public License for more details.

You should have received a copy of the GNU General Public License
along with FreeTube.  If not, see <http://www.gnu.org/licenses/>.
*/



/*
 * File for functions related to videos.
 */

/**
 * Display the video player and play a video
 *
 * @param {string} videoId - The video ID of the video to be played.
 *
 * @return {Void}
 */
function playVideo(videoId, videoThumbnail = '') {
  clearMainContainer();
  startLoadingAnimation();

  let subscribeText = '';
  let savedText = '';
  let savedIconClass = '';
  let savedIconColor = '';
  let video480p;
  let video720p;
  let videoSubtitles = '';
  let subtitleHtml = '';
  let subtitleLabel;
  let subtitleLanguage;
  let subtitleCode;
  let subtitleUrl;
  let defaultUrl;
  let defaultQuality;
  let channelId;
  let videoHtml;
  let videoType = 'video';
  let embedPlayer = "<iframe width='560' height='315' src='https://www.youtube-nocookie.com/embed/" + videoId + "?rel=0' frameborder='0' allow='autoplay; encrypted-media' allowfullscreen></iframe>";
  let useEmbedPlayer = false;
  let validUrl;
  let videoLikes;
  let videoDislikes;
  let totalLikes;
  let likePercentage;

  const checkSavedVideo = videoIsSaved(videoId);

  // Change the save button icon and text depending on if the user has saved the video or not.
  checkSavedVideo.then((results) => {
    if (results === false) {
      savedText = 'SAVE';
      savedIconClass = 'far unsaved';
    } else {
      savedText = 'SAVED';
      savedIconClass = 'fas saved';
    }
  });

  youtubeAPI('videos', {
    part: 'statistics',
    id: videoId,
  }, function(data) {
    console.log(data);

    // Figure out the width for the like/dislike bar.
    videoLikes = data['items'][0]['statistics']['likeCount'];
    videoDislikes = data['items'][0]['statistics']['dislikeCount'];
    totalLikes = parseInt(videoLikes) + parseInt(videoDislikes);
    likePercentage = parseInt((videoLikes / totalLikes) * 100);
  });

  /*
   * FreeTube calls youtube-dl to grab the direct video URL.
   */
  youtubedlGetInfo(videoId, (info) => {
    console.log(info);

    console.log(videoLikes);

    channelId = info['author']['id'];
    let channelThumbnail = info['author']['avatar'];

    let videoUrls = info['formats'];

    // Add commas to the video view count.
    const videoViews = info['view_count'].toString().replace(/\B(?=(\d{3})+(?!\d))/g, ",");

    videoThumbnail = info['player_response']['videoDetails']['thumbnail']['thumbnails'][3]['url'];

    // Format the date to a more readable format.
    let dateString = new Date(info['published']);
    dateString.setDate(dateString.getDate() + 1);
    const publishedDate = dateFormat(dateString, "mmm dS, yyyy");

    let description = info['description'];
    // Adds clickable links to the description.
    description = autolinker.link(description);

<<<<<<< HEAD
=======
    if (info['subtitles'] !== null) {
      videoSubtitles = info['subtitles'];

      // Grab all subtitles
      Object.keys(videoSubtitles).forEach((subtitle) => {
        subtitleLabel = subtitle.toUpperCase();
        subtitleUrl = videoSubtitles[subtitle][1]['url'];

        if (subtitle === 'en') {
          subtitleHtml = subtitleHtml + '<track label="' + subtitleLabel + '" kind="subtitles" srclang="' + subtitle + '" src="' + subtitleUrl + '" default>';
        } else {
          subtitleHtml = subtitleHtml + '<track label="' + subtitleLabel + '" kind="subtitles" srclang="' + subtitle + '" src="' + subtitleUrl + '">';
        }
      });
    }

>>>>>>> 5f9dee3f
    // Search through the returned object to get the 480p and 720p video URLs (If available)
    Object.keys(videoUrls).forEach((key) => {
      switch (videoUrls[key]['itag']) {
        case '18':
          video480p = videoUrls[key]['url'];
          console.log(video480p);
          break;
        case '22':
          video720p = videoUrls[key]['url'];
          console.log(video720p);
          break;
      }
    });

    // Default to the embeded player if the URLs cannot be found.
    if (typeof(video720p) === 'undefined' && typeof(video480p) === 'undefined') {
      useEmbedPlayer = true;
      defaultQuality = 'EMBED';
      videoHtml = embedPlayer.replace(/\&quot\;/g, '"');
      showToast('Unable to get video file.  Reverting to embeded player.');
    } else if (typeof(video720p) === 'undefined' && typeof(video480p) !== 'undefined') {
      // Default to the 480p video if the 720p URL cannot be found.
      defaultUrl = video480p;
      defaultQuality = '480p';
    } else {
      // Default to the 720p video.
      defaultUrl = video720p;
      defaultQuality = '720p';
      // Force the embeded player if needed.
      //videoHtml = embedPlayer;
    }

    if (!useEmbedPlayer) {
      videoHtml = '<video class="videoPlayer" type="application/x-mpegURL" onmousemove="hideMouseTimeout()" onmouseleave="removeMouseTimeout()" controls="" src="' + defaultUrl + '" poster="' + videoThumbnail + '" autoplay>';


      if(typeof(info.player_response.captions) === 'object'){
        if(typeof(info.player_response.captions.playerCaptionsTracklistRenderer.captionTracks) === 'object'){
          const videoSubtitles = info.player_response.captions.playerCaptionsTracklistRenderer.captionTracks;

          videoSubtitles.forEach((subtitle) => {
            let subtitleUrl = 'https://www.youtube.com/api/timedtext?lang=' + subtitle.languageCode + '&fmt=vtt&name=&v=' + videoId;

            if(subtitle.kind == 'asr'){
              //subtitleUrl = subtitle.baseUrl;
              return;
            }

            videoHtml = videoHtml + '<track kind="subtitles" src="' + subtitleUrl + '" srclang="' + subtitle.languageCode + '" label="' + subtitle.name.simpleText + '">';
          });
        }
      }

      videoHtml = videoHtml + '</video>';
    }

    const checkSubscription = isSubscribed(channelId);

    // Change the subscribe button text depending on if the user has subscribed to the channel or not.

    checkSubscription.then((results) => {
      const subscribeButton = document.getElementById('subscribeButton');

      if (results === false) {
        if (subscribeButton != null) {
          subscribeButton.innerHTML = 'SUBSCRIBE';
        }
      } else {
        if (subscribeButton != null) {
          subscribeButton.innerHTML = 'UNSUBSCRIBE';
        }
      }
    });

<<<<<<< HEAD
    const playerTemplate = require('./templates/player.html')
    mustache.parse(playerTemplate);
    const rendered = mustache.render(playerTemplate, {
      videoHtml: videoHtml,
      videoQuality: defaultQuality,
      videoTitle: info['title'],
      videoViews: videoViews,
      videoThumbnail: videoThumbnail,
      channelName: info['author']['name'],
      videoLikes: videoLikes,
      videoDislikes: videoDislikes,
      likePercentage: likePercentage,
      videoId: videoId,
      channelId: channelId,
      channelIcon: channelThumbnail,
      publishedDate: publishedDate,
      description: description,
      isSubscribed: subscribeText,
      savedText: savedText,
      savedIconClass: savedIconClass,
      savedIconColor: savedIconColor,
      video480p: video480p,
      video720p: video720p,
      embedPlayer: embedPlayer,
=======
    // API Request
    youtubeAPI('channels', {
      'id': channelId,
      'part': 'snippet'
    }, function(data) {
      const channelThumbnail = data['items'][0]['snippet']['thumbnails']['high']['url'];

      const playerTemplate = require('./templates/player.html')
      mustache.parse(playerTemplate);
      const rendered = mustache.render(playerTemplate, {
        videoHtml: videoHtml,
        videoQuality: defaultQuality,
        videoTitle: info['title'],
        videoViews: videoViews,
        videoThumbnail: videoThumbnail,
        channelName: info['uploader'],
        videoLikes: videoLikes,
        videoDislikes: videoDislikes,
        likePercentage: likePercentage,
        videoId: videoId,
        channelId: channelId,
        channelIcon: channelThumbnail,
        publishedDate: publishedDate,
        description: description,
        isSubscribed: subscribeText,
        savedText: savedText,
        savedIconClass: savedIconClass,
        savedIconColor: savedIconColor,
        video480p: video480p,
        video720p: video720p,
        embedPlayer: embedPlayer,
      });
      $('#main').html(rendered);
      stopLoadingAnimation();

      if (Object.keys(info['subtitles']).length > 0) {
        let textTracks = $('.videoPlayer').get(0).textTracks;
        Object.keys(textTracks).forEach((track) => {
          textTracks[track].mode = 'hidden';
        });
      }

      showVideoRecommendations(videoId);
      console.log('done');
>>>>>>> 5f9dee3f
    });
    $('#main').html(rendered);
    stopLoadingAnimation();

    /*if (info['requested_subtitles'] !== null) {
      $('.videoPlayer').get(0).textTracks[0].mode = 'hidden';
    }*/

    showVideoRecommendations(videoId);
    console.log('done');

    // Sometimes a video URL is found, but the video will not play.  I believe the issue is
    // that the video has yet to render for that quality, as the video will be available at a later time.
    // This will check the URLs and switch video sources if there is an error.
    checkVideoUrls(video480p, video720p);
    // Add the video to the user's history
    addToHistory(videoId);
  });
}

/**
 * Open up the mini player to watch the video outside of the main application.
 *
 * @param {string} videoThumbnail - The URL of the video thumbnail.  Used to prevent another API call.
 *
 * @return {Void}
 */
function openMiniPlayer(videoThumbnail) {
  let lastTime;
  let videoHtml;

  // Grabs whatever the HTML is for the current video player.  Done this way to grab
  // the HTML5 player (with varying qualities) as well as the YouTube embeded player.
  if ($('.videoPlayer').length > 0) {
    $('.videoPlayer').get(0).pause();
    lastTime = $('.videoPlayer').get(0).currentTime;
    videoHtml = $('.videoPlayer').get(0).outerHTML;
  } else {
    videoHtml = $('iframe').get(0).outerHTML;
  }

  // Create a new browser window.
  const BrowserWindow = electron.remote.BrowserWindow;

  let miniPlayer = new BrowserWindow({
    width: 1200,
    height: 700
  });

  // Use the miniPlayer.html template.
  $.get('templates/miniPlayer.html', (template) => {
    mustache.parse(template);
    const rendered = mustache.render(template, {
      videoHtml: videoHtml,
      videoThumbnail: videoThumbnail,
      startTime: lastTime,
    });
    // Render the template to the new browser window.
    miniPlayer.loadURL("data:text/html;charset=utf-8," + encodeURI(rendered));
  });
}

/**
 * Change the quality of the current video.
 *
 * @param {string} videoHtml - The HTML of the video player to be set.
 * @param {string} qualityType - The Quality Type of the video. Ex: 720p, 480p
 * @param {boolean} isEmbed - Optional: Value on if the videoHtml is the embeded player.
 *
 * @return {Void}
 */
function changeQuality(videoHtml, qualityType, isEmbed = false) {
  if (videoHtml == '') {
    showToast('Video quality type is not available.  Unable to change quality.')
    return;
  }

  videoHtml = videoHtml.replace(/\&quot\;/g, '"');

  console.log(videoHtml);
  console.log(isEmbed);

  // The YouTube API creates 2 more iFrames.  This is why a boolean value is sent
  // with the function.
  const embedPlayer = document.getElementsByTagName('IFRAME')[0];

  const html5Player = document.getElementsByClassName('videoPlayer');

  console.log(embedPlayer);
  console.log(html5Player);

  if (isEmbed && html5Player.length == 0) {
    // The embeded player is already playing.  Return.
    showToast('You are already using the embeded player.')
    return;
  } else if (isEmbed) {
    // Switch from HTML 5 player to embeded Player
    html5Player[0].remove();
    const mainHtml = $('#main').html();
    $('#main').html(videoHtml + mainHtml);
    $('#currentQuality').html(qualityType);
  } else if (html5Player.length == 0) {
    // Switch from embeded player to HTML 5 player
    embedPlayer.remove();
    let videoPlayer = document.createElement('video');
    videoPlayer.className = 'videoPlayer';
    videoPlayer.src = videoHtml;
    videoPlayer.controls = true;
    videoPlayer.autoplay = true;
    $('#main').prepend(videoPlayer);
    $('#currentQuality').html(qualityType);
  } else {
    // Switch src on HTML 5 player
    const currentPlayBackTime = $('.videoPlayer').get(0).currentTime;
    html5Player[0].src = videoHtml;
    html5Player[0].load();
    $('.videoPlayer').get(0).currentTime = currentPlayBackTime;
    $('#currentQuality').html(qualityType);
  }
}

/**
 * Change the playpack speed of the video.
 *
 * @param {double} speed - The playback speed of the video.
 *
 * @return {Void}
 */
function changeVideoSpeed(speed) {
  $('#currentSpeed').html(speed);
  $('.videoPlayer').get(0).playbackRate = speed;
}

/**
 * Change the volume of the video player
 *
 * @param {double} amount - The volume to increase or descrease the volume by. Will be any double between 0 and 1.
 *
 * @return {Void}
 */
function changeVolume(amount) {
  const videoPlayer = $('.videoPlayer').get(0);
  let volume = videoPlayer.volume;
  volume = volume + amount;
  if (volume > 1) {
    videoPlayer.volume = 1;
  } else if (volume < 0) {
    videoPlayer.volume = 0;
  } else {
    videoPlayer.volume = volume;
  }
}

/**
 * Change the duration of the current time of a video by a few seconds.
 *
 * @param {integer} seconds - The amount of seconds to change the video by.  Integer may be positive or negative.
 *
 * @return {Void}
 */
function changeDurationBySeconds(seconds) {
  const videoPlayer = $('.videoPlayer').get(0);
  videoPlayer.currentTime = videoPlayer.currentTime + seconds;
}

/**
 * Change the duration of a video by a percentage of the duration.
 *
 * @param {double} percentage - The percentage to hop to of the video.  Will be any double between 0 and 1.
 *
 * @return {Void}
 */
function changeDurationByPercentage(percentage) {
  const videoPlayer = $('.videoPlayer').get(0);
  videoPlayer.currentTime = videoPlayer.duration * percentage;
}<|MERGE_RESOLUTION|>--- conflicted
+++ resolved
@@ -110,25 +110,6 @@
     // Adds clickable links to the description.
     description = autolinker.link(description);
 
-<<<<<<< HEAD
-=======
-    if (info['subtitles'] !== null) {
-      videoSubtitles = info['subtitles'];
-
-      // Grab all subtitles
-      Object.keys(videoSubtitles).forEach((subtitle) => {
-        subtitleLabel = subtitle.toUpperCase();
-        subtitleUrl = videoSubtitles[subtitle][1]['url'];
-
-        if (subtitle === 'en') {
-          subtitleHtml = subtitleHtml + '<track label="' + subtitleLabel + '" kind="subtitles" srclang="' + subtitle + '" src="' + subtitleUrl + '" default>';
-        } else {
-          subtitleHtml = subtitleHtml + '<track label="' + subtitleLabel + '" kind="subtitles" srclang="' + subtitle + '" src="' + subtitleUrl + '">';
-        }
-      });
-    }
-
->>>>>>> 5f9dee3f
     // Search through the returned object to get the 480p and 720p video URLs (If available)
     Object.keys(videoUrls).forEach((key) => {
       switch (videoUrls[key]['itag']) {
@@ -165,14 +146,14 @@
       videoHtml = '<video class="videoPlayer" type="application/x-mpegURL" onmousemove="hideMouseTimeout()" onmouseleave="removeMouseTimeout()" controls="" src="' + defaultUrl + '" poster="' + videoThumbnail + '" autoplay>';
 
 
-      if(typeof(info.player_response.captions) === 'object'){
-        if(typeof(info.player_response.captions.playerCaptionsTracklistRenderer.captionTracks) === 'object'){
+      if (typeof(info.player_response.captions) === 'object') {
+        if (typeof(info.player_response.captions.playerCaptionsTracklistRenderer.captionTracks) === 'object') {
           const videoSubtitles = info.player_response.captions.playerCaptionsTracklistRenderer.captionTracks;
 
           videoSubtitles.forEach((subtitle) => {
             let subtitleUrl = 'https://www.youtube.com/api/timedtext?lang=' + subtitle.languageCode + '&fmt=vtt&name=&v=' + videoId;
 
-            if(subtitle.kind == 'asr'){
+            if (subtitle.kind == 'asr') {
               //subtitleUrl = subtitle.baseUrl;
               return;
             }
@@ -203,7 +184,6 @@
       }
     });
 
-<<<<<<< HEAD
     const playerTemplate = require('./templates/player.html')
     mustache.parse(playerTemplate);
     const rendered = mustache.render(playerTemplate, {
@@ -228,52 +208,6 @@
       video480p: video480p,
       video720p: video720p,
       embedPlayer: embedPlayer,
-=======
-    // API Request
-    youtubeAPI('channels', {
-      'id': channelId,
-      'part': 'snippet'
-    }, function(data) {
-      const channelThumbnail = data['items'][0]['snippet']['thumbnails']['high']['url'];
-
-      const playerTemplate = require('./templates/player.html')
-      mustache.parse(playerTemplate);
-      const rendered = mustache.render(playerTemplate, {
-        videoHtml: videoHtml,
-        videoQuality: defaultQuality,
-        videoTitle: info['title'],
-        videoViews: videoViews,
-        videoThumbnail: videoThumbnail,
-        channelName: info['uploader'],
-        videoLikes: videoLikes,
-        videoDislikes: videoDislikes,
-        likePercentage: likePercentage,
-        videoId: videoId,
-        channelId: channelId,
-        channelIcon: channelThumbnail,
-        publishedDate: publishedDate,
-        description: description,
-        isSubscribed: subscribeText,
-        savedText: savedText,
-        savedIconClass: savedIconClass,
-        savedIconColor: savedIconColor,
-        video480p: video480p,
-        video720p: video720p,
-        embedPlayer: embedPlayer,
-      });
-      $('#main').html(rendered);
-      stopLoadingAnimation();
-
-      if (Object.keys(info['subtitles']).length > 0) {
-        let textTracks = $('.videoPlayer').get(0).textTracks;
-        Object.keys(textTracks).forEach((track) => {
-          textTracks[track].mode = 'hidden';
-        });
-      }
-
-      showVideoRecommendations(videoId);
-      console.log('done');
->>>>>>> 5f9dee3f
     });
     $('#main').html(rendered);
     stopLoadingAnimation();
@@ -283,7 +217,13 @@
     }*/
 
     showVideoRecommendations(videoId);
-    console.log('done');
+
+    if (Object.keys(info['subtitles']).length > 0) {
+      let textTracks = $('.videoPlayer').get(0).textTracks;
+      Object.keys(textTracks).forEach((track) => {
+        textTracks[track].mode = 'hidden';
+      });
+    }
 
     // Sometimes a video URL is found, but the video will not play.  I believe the issue is
     // that the video has yet to render for that quality, as the video will be available at a later time.
