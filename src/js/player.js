--- conflicted
+++ resolved
@@ -28,53 +28,6 @@
  *
  * @return {Void}
  */
-<<<<<<< HEAD
-function playVideo(videoId, videoThumbnail = '', useWindowPlayer = false) {
-    if (useWindowPlayer === false) {
-        clearMainContainer();
-        startLoadingAnimation();
-    } else {
-        showToast('Getting video information.  Please wait...')
-    }
-
-    let subscribeText = '';
-    let savedText = '';
-    let savedIconClass = '';
-    let savedIconColor = '';
-    let video480p;
-    let video720p;
-    let videoSubtitles = '';
-    let subtitleHtml = '';
-    let subtitleLabel;
-    let subtitleLanguage;
-    let subtitleCode;
-    let subtitleUrl;
-    let defaultUrl;
-    let defaultQuality;
-    let channelId;
-    let videoHtml;
-    let videoType = 'video';
-    let embedPlayer = "<iframe width='560' height='315' src='https://www.youtube-nocookie.com/embed/" + videoId + "?rel=0' frameborder='0' allow='autoplay; encrypted-media' allowfullscreen></iframe>";
-    let useEmbedPlayer = false;
-    let validUrl;
-    let videoLikes;
-    let videoDislikes;
-    let totalLikes;
-    let likePercentage;
-
-    const checkSavedVideo = videoIsSaved(videoId);
-
-    // Change the save button icon and text depending on if the user has saved the video or not.
-    checkSavedVideo.then((results) => {
-        if (results === false) {
-            savedText = 'FAVORITE';
-            savedIconClass = 'far unsaved';
-        } else {
-            savedText = 'UNFAVORITE';
-            savedIconClass = 'fas saved';
-        }
-    });
-=======
 function playVideo(videoId) {
   hideViews();
 
@@ -83,7 +36,7 @@
   playerView.video720p = undefined;
   playerView.embededHtml = "<iframe width='560' height='315' src='https://www.youtube-nocookie.com/embed/" + videoId + "?rel=0' frameborder='0' allow='autoplay; encrypted-media' allowfullscreen></iframe>";
 
-  const checkSavedVideo = videoIsSaved(videoId);
+    const checkSavedVideo = videoIsSaved(videoId);
 
   // Change the save button icon and text depending on if the user has saved the video or not.
   checkSavedVideo.then((results) => {
@@ -96,11 +49,10 @@
     }
   });
 
-  youtubeAPI('videos', {
-    part: 'statistics',
-    id: videoId,
-  }, function(data) {
-    console.log(data);
+    youtubeAPI('videos', {
+        part: 'statistics',
+        id: videoId,
+    }, function (data) {
 
     // Figure out the width for the like/dislike bar.
     playerView.videoLikes = data['items'][0]['statistics']['likeCount'];
@@ -109,11 +61,10 @@
     playerView.likePercentage = parseInt((playerView.videoLikes / totalLikes) * 100);
   });
 
-  /*
-   * FreeTube calls youtube-dl to grab the direct video URL.
-   */
-  youtubedlGetInfo(videoId, (info) => {
-    console.log(info);
+    /*
+     * FreeTube calls youtube-dl to grab the direct video URL.
+     */
+    youtubedlGetInfo(videoId, (info) => {
 
     playerView.videoTitle = info['title'];
     playerView.channelName = info['author']['name'];
@@ -171,94 +122,10 @@
 
     if (!useEmbedPlayer) {
       let videoHtml = '';
->>>>>>> ec310e42
-
-    youtubeAPI('videos', {
-        part: 'statistics',
-        id: videoId,
-    }, function (data) {
-
-        // Figure out the width for the like/dislike bar.
-        videoLikes = data['items'][0]['statistics']['likeCount'];
-        videoDislikes = data['items'][0]['statistics']['dislikeCount'];
-        totalLikes = parseInt(videoLikes) + parseInt(videoDislikes);
-        likePercentage = parseInt((videoLikes / totalLikes) * 100);
-    });
-
-    /*
-     * FreeTube calls youtube-dl to grab the direct video URL.
-     */
-    youtubedlGetInfo(videoId, (info) => {
-
-        channelId = info['author']['id'];
-        let channelThumbnail = info['author']['avatar'];
-
-        let videoUrls = info['formats'];
-
-        // Add commas to the video view count.
-        const videoViews = info['view_count'].toString().replace(/\B(?=(\d{3})+(?!\d))/g, ",");
-
-        videoThumbnail = info['player_response']['videoDetails']['thumbnail']['thumbnails'][3]['url'];
-
-        // Format the date to a more readable format.
-        let dateString = new Date(info['published']);
-        dateString.setDate(dateString.getDate() + 1);
-        const publishedDate = dateFormat(dateString, "mmm dS, yyyy");
-
-        let description = info['description'];
-        // Adds clickable links to the description.
-        description = autolinker.link(description);
-
-        // Search through the returned object to get the 480p and 720p video URLs (If available)
-        Object.keys(videoUrls).forEach((key) => {
-            switch (videoUrls[key]['itag']) {
-            case '18':
-                video480p = decodeURIComponent(videoUrls[key]['url']);
-                ft.log('480p Video: ', video480p);
-                break;
-            case '22':
-                video720p = decodeURIComponent(videoUrls[key]['url']);
-                ft.log('720p Video: ', video720p);
-                break;
-            }
-        });
-
-        // Default to the embeded player if the URLs cannot be found.
-        if (typeof (video720p) === 'undefined' && typeof (video480p) === 'undefined') {
-            useEmbedPlayer = true;
-            defaultQuality = 'EMBED';
-            videoHtml = embedPlayer.replace(/\&quot\;/g, '"');
-            showToast('Unable to get video file.  Reverting to embeded player.');
-        } else if (typeof (video720p) === 'undefined' && typeof (video480p) !== 'undefined') {
-            // Default to the 480p video if the 720p URL cannot be found.
-            defaultUrl = video480p;
-            defaultQuality = '480p';
-        } else {
-            // Default to the 720p video.
-            defaultUrl = video720p;
-            defaultQuality = '720p';
-            // Force the embeded player if needed.
-            //videoHtml = embedPlayer;
-        }
-
-<<<<<<< HEAD
-        if (!useEmbedPlayer) {
-            //videoHtml = '<video class="videoPlayer" type="application/x-mpegURL" onmousemove="hideMouseTimeout()" onmouseleave="removeMouseTimeout()" controls="" src="' + defaultUrl + '" poster="' + videoThumbnail + '" autoplay>';
-
-=======
-      playerView.subtitleHtml = videoHtml;
-    }
-
-    const checkSubscription = isSubscribed(playerView.channelId);
->>>>>>> ec310e42
-
-            if (typeof (info.player_response.captions) === 'object') {
-                if (typeof (info.player_response.captions.playerCaptionsTracklistRenderer.captionTracks) === 'object') {
-                    const videoSubtitles = info.player_response.captions.playerCaptionsTracklistRenderer.captionTracks;
-
-<<<<<<< HEAD
-                    videoSubtitles.forEach((subtitle) => {
-                        let subtitleUrl = 'https://www.youtube.com/api/timedtext?lang=' + subtitle.languageCode + '&fmt=vtt&name=&v=' + videoId;
+
+      if (typeof(info.player_response.captions) === 'object') {
+        if (typeof(info.player_response.captions.playerCaptionsTracklistRenderer.captionTracks) === 'object') {
+          const videoSubtitles = info.player_response.captions.playerCaptionsTracklistRenderer.captionTracks;
 
                         if (subtitle.kind == 'asr') {
                             //subtitleUrl = subtitle.baseUrl;
@@ -273,51 +140,14 @@
             //videoHtml = videoHtml + '</video>';
         }
 
-        const checkSubscription = isSubscribed(channelId);
-
-        // Change the subscribe button text depending on if the user has subscribed to the channel or not.
+      playerView.subtitleHtml = videoHtml;
+    }
+
+    const checkSubscription = isSubscribed(playerView.channelId);
 
         checkSubscription.then((results) => {
             const subscribeButton = document.getElementById('subscribeButton');
 
-            if (results === false) {
-                if (subscribeButton != null) {
-                    subscribeButton.innerHTML = 'SUBSCRIBE';
-                }
-            } else {
-                if (subscribeButton != null) {
-                    subscribeButton.innerHTML = 'UNSUBSCRIBE';
-                }
-            }
-        });
-
-        const playerTemplate = require('./templates/player.html')
-        mustache.parse(playerTemplate);
-        const rendered = mustache.render(playerTemplate, {
-            videoQuality: defaultQuality,
-            subtitleHtml: videoHtml,
-            defaultUrl: defaultUrl,
-            videoTitle: info['title'],
-            videoViews: videoViews,
-            videoThumbnail: videoThumbnail,
-            channelName: info['author']['name'],
-            videoLikes: videoLikes,
-            videoDislikes: videoDislikes,
-            likePercentage: likePercentage,
-            videoId: videoId,
-            channelId: channelId,
-            channelIcon: channelThumbnail,
-            publishedDate: publishedDate,
-            description: description,
-            isSubscribed: subscribeText,
-            savedText: savedText,
-            savedIconClass: savedIconClass,
-            savedIconColor: savedIconColor,
-            video480p: video480p,
-            video720p: video720p,
-            embedPlayer: embedPlayer,
-        });
-=======
     checkSubscription.then((results) => {
       if (results === false) {
         if (subscribeButton != null) {
@@ -350,58 +180,12 @@
         textTracks[track].mode = 'hidden';
       });
     }
->>>>>>> ec310e42
-
-        // Add the video to the user's history
-        addToHistory(videoId);
-
-        if (useWindowPlayer) {
-            // Create a new browser window.
-            const BrowserWindow = electron.remote.BrowserWindow;
-
-            let newWindow = new BrowserWindow({
-                width: 1200,
-                height: 700
-            });
-
-            let playerWindowHeader = require('./templates/playerWindow.html');
-
-            mustache.parse(playerWindowHeader);
-            const playerHeaderRender = mustache.render(playerWindowHeader, {
-                videoId: videoId,
-                channelId: channelId
-            });
-
-            newWindow.loadURL('data:text/html;charset=UTF-8,' + encodeURIComponent(playerHeaderRender + rendered), {
-                baseURLForDataURL: `file://${__dirname}/src`
-            });
-        } else {
-            $('#main').html(rendered);
-            stopLoadingAnimation();
-
-            showVideoRecommendations(videoId);
-
-            // Hide subtitles by default
-            if (typeof (info['subtitles']) !== 'undefined' && Object.keys(info['subtitles']).length > 0) {
-                let textTracks = $('.videoPlayer').get(0).textTracks;
-                Object.keys(textTracks).forEach((track) => {
-                    textTracks[track].mode = 'hidden';
-                });
-            }
-        }
-
-        // Sometimes a video URL is found, but the video will not play.  I believe the issue is
-        // that the video has yet to render for that quality, as the video will be available at a later time.
-        // This will check the URLs and switch video sources if there is an error.
-        //checkVideoUrls(video480p, video720p);
-
-<<<<<<< HEAD
+
         window.setTimeout(checkVideoUrls, 5000, video480p, video720p);
-=======
+
     window.setTimeout(checkVideoUrls, 5000, playerView.video480p, playerView.video720p);
->>>>>>> ec310e42
-
-    });
+
+  });
 }
 
 /**
@@ -411,10 +195,9 @@
  *
  * @return {Void}
  */
-<<<<<<< HEAD
-function openMiniPlayer(videoThumbnail) {
-    let lastTime;
-    let videoHtml;
+function openMiniPlayer() {
+  let lastTime;
+  let videoHtml;
 
     // Grabs whatever the HTML is for the current video player.  Done this way to grab
     // the HTML5 player (with varying qualities) as well as the YouTube embeded player.
@@ -433,39 +216,6 @@
         width: 1200,
         height: 710
     });
-
-    // Use the miniPlayer.html template.
-    $.get('templates/miniPlayer.html', (template) => {
-        mustache.parse(template);
-        const rendered = mustache.render(template, {
-            videoHtml: videoHtml,
-            videoThumbnail: videoThumbnail,
-            startTime: lastTime,
-        });
-        // Render the template to the new browser window.
-        miniPlayer.loadURL("data:text/html;charset=utf-8," + encodeURI(rendered));
-=======
-function openMiniPlayer() {
-  let lastTime;
-  let videoHtml;
-
-  // Grabs whatever the HTML is for the current video player.  Done this way to grab
-  // the HTML5 player (with varying qualities) as well as the YouTube embeded player.
-  if ($('.videoPlayer').length > 0) {
-    $('.videoPlayer').get(0).pause();
-    lastTime = $('.videoPlayer').get(0).currentTime;
-    videoHtml = $('.videoPlayer').get(0).outerHTML;
-  } else {
-    videoHtml = $('iframe').get(0).outerHTML;
-  }
-
-  // Create a new browser window.
-  const BrowserWindow = electron.remote.BrowserWindow;
-
-  let miniPlayer = new BrowserWindow({
-    width: 1200,
-    height: 710
-  });
 
   // Use the miniPlayer.html template.
   $.get('templates/miniPlayer.html', (template) => {
@@ -474,7 +224,6 @@
       videoHtml: videoHtml,
       videoThumbnail: playerView.thumbnail,
       startTime: lastTime,
->>>>>>> ec310e42
     });
 }
 
@@ -487,12 +236,11 @@
  *
  * @return {Void}
  */
-<<<<<<< HEAD
-function changeQuality(videoHtml, qualityType, isEmbed = false) {
-    if (videoHtml == '') {
-        showToast('Video quality type is not available.  Unable to change quality.')
-        return;
-    }
+function changeQuality(url, qualityText, isEmbed = false) {
+  if (videoHtml == '') {
+    showToast('Video quality type is not available.  Unable to change quality.')
+    return;
+  }
 
     videoHtml = videoHtml.replace(/\&quot\;/g, '"');
 
@@ -536,56 +284,6 @@
         $('.videoPlayer').get(0).currentTime = currentPlayBackTime;
         $('#currentQuality').html(qualityType);
     }
-=======
-function changeQuality(url, qualityText, isEmbed = false) {
-  if (videoHtml == '') {
-    showToast('Video quality type is not available.  Unable to change quality.')
-    return;
-  }
-
-  videoHtml = videoHtml.replace(/\&quot\;/g, '"');
-
-  console.log(videoHtml);
-  console.log(isEmbed);
-
-  // The YouTube API creates 2 more iFrames.  This is why a boolean value is sent
-  // with the function.
-  const embedPlayer = document.getElementsByTagName('IFRAME')[0];
-
-  const html5Player = document.getElementsByClassName('videoPlayer');
-
-  console.log(embedPlayer);
-  console.log(html5Player);
-
-  if (isEmbed && html5Player.length == 0) {
-    // The embeded player is already playing.  Return.
-    showToast('You are already using the embeded player.')
-    return;
-  } else if (isEmbed) {
-    // Switch from HTML 5 player to embeded Player
-    html5Player[0].remove();
-    const mainHtml = $('#main').html();
-    $('#main').html(videoHtml + mainHtml);
-    $('#currentQuality').html(qualityType);
-  } else if (html5Player.length == 0) {
-    // Switch from embeded player to HTML 5 player
-    embedPlayer.remove();
-    let videoPlayer = document.createElement('video');
-    videoPlayer.className = 'videoPlayer';
-    videoPlayer.src = videoHtml;
-    videoPlayer.controls = true;
-    videoPlayer.autoplay = true;
-    $('#main').prepend(videoPlayer);
-    $('#currentQuality').html(qualityType);
-  } else {
-    // Switch src on HTML 5 player
-    const currentPlayBackTime = $('.videoPlayer').get(0).currentTime;
-    html5Player[0].src = videoHtml;
-    html5Player[0].load();
-    $('.videoPlayer').get(0).currentTime = currentPlayBackTime;
-    $('#currentQuality').html(qualityType);
-  }
->>>>>>> ec310e42
 }
 
 /**
