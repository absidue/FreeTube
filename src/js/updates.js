--- conflicted
+++ resolved
@@ -23,41 +23,6 @@
 
 const updateChecker = require('github-version-checker');
 
-<<<<<<< HEAD
-const options = {
-    token: 'USERACCESSTOKEN', // personal access token.  Github will not allow commiting the access token, which is why this is blank.
-    repo: 'freetube', // repository name
-    owner: 'freetubeapp', // repository owner
-    currentVersion: require('electron').remote.app.getVersion(), // your app's current version
-    fetchTags: false // whether to fetch releases or tags
-};
-
-const openReleasePage = function () {
-    shell.openExternal('https://github.com/FreeTubeApp/FreeTube/releases');
-}
-
-/*function checkForUpdates() {
-  updateChecker(options, function(error, update) { // callback function
-    if (error){
-      showToast('There was a problem with checking for updates');
-      freeTubeLog(error);
-    }
-    if (update) { // print some update info if an update is available
-      confirmFunction(update.name + ' is now available! Would you like to download the update?', openReleasePage);
-    }
-    else{
-      showToast('No update is currently available.');
-    }
-  });
-}*/
-
-updateChecker(options, function (error, update) { // callback function
-    if (error) throw error;
-    if (update) { // print some update info if an update is available
-        confirmFunction(update.name + ' is now available! Would you like to download the update?', openReleasePage);
-    }
-});
-=======
  const options = {
    token: 'PUTUSERTOKENHERE', // personal access token.  Github will not allow commiting the access token, which is why this is blank.
    repo: 'freetube', // repository name
@@ -68,5 +33,4 @@
 
 const openReleasePage = function () {
     shell.openExternal('https://github.com/FreeTubeApp/FreeTube/releases');
-}
->>>>>>> eb06ba8c
+}