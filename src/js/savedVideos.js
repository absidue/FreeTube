/*
    This file is part of FreeTube.

    FreeTube is free software: you can redistribute it and/or modify
    it under the terms of the GNU General Public License as published by
    the Free Software Foundation, either version 3 of the License, or
    (at your option) any later version.

    FreeTube is distributed in the hope that it will be useful,
    but WITHOUT ANY WARRANTY; without even the implied warranty of
    MERCHANTABILITY or FITNESS FOR A PARTICULAR PURPOSE.  See the
    GNU General Public License for more details.

    You should have received a copy of the GNU General Public License
    along with FreeTube.  If not, see <http://www.gnu.org/licenses/>.
*/



/*
 * File used for functions related to saving videos
 */

/**
 * Adds a video to the user's saved video database.
 *
 * @param {string} videoId - The video ID of the video that will be saved.
 *
 * @return {Void}
 */
function addSavedVideo(videoId) {
    let checkIfSaved = videoIsSaved(videoId);

    checkIfSaved.then((saved) => {
        if (saved === false) {
            let data = {
                videoId: videoId,
                timeSaved: new Date().getTime(),
            };

            savedVidsDb.insert(data, (err, newDoc) => {
                showToast('The video has been favorited!');
            });
        } else {
            showToast('The video has already been favorited!')
        }
    });
}

/**
 * Removes a video from the user's saved video database.
 *
 * @param {string} videoId - The video ID of the video that will be removed.
 *
 * @return {Void}
 */
function removeSavedVideo(videoId, string) {
    savedVidsDb.remove({
        videoId: videoId
    }, {}, (err, numRemoved) => {
        showToast('Video has been removed from the favorites list.');
    });
}

/**
 * Toggles the save video button styling and saved / remove a video based on the current status.
 *
 * @param {string} videoId - The video ID to toggle between.
 *
 * @return {Void}
 */
function toggleSavedVideo(videoId) {
<<<<<<< HEAD
    event.stopPropagation();

    const checkIfSaved = videoIsSaved(videoId);
    const saveIcon = document.getElementById('saveIcon');
    const savedText = document.getElementById('savedText');

    checkIfSaved.then((results) => {
        if (results === false) {
            savedText.innerHTML = 'UNFAVORITE';
            saveIcon.classList.remove('far');
            saveIcon.classList.remove('unsaved');
            saveIcon.classList.add('fas');
            saveIcon.classList.add('saved');
            addSavedVideo(videoId);
        } else {
            savedText.innerHTML = 'FAVORITE';
            saveIcon.classList.remove('fas');
            saveIcon.classList.remove('saved');
            saveIcon.classList.add('far');
            saveIcon.classList.add('unsaved');
            removeSavedVideo(videoId);
        }
    });
=======
  event.stopPropagation();

  const checkIfSaved = videoIsSaved(videoId);

  checkIfSaved.then((results) => {
    if (results === false) {
      playerView.savedText = 'SAVED';
      playerView.savedIconType = 'fas saved';
      addSavedVideo(videoId);
    } else {
      playerView.savedText = 'SAVE';
      playerView.savedIconType = 'far unsaved';
      removeSavedVideo(videoId);
    }
  });
>>>>>>> ba9af03c
}

/**
 * Checks if a video was saved in the user's saved video database
 *
 * @param {string} videoId - The video ID to check
 *
 * @return {promise} - A boolean value if the video was found or not.
 */
function videoIsSaved(videoId) {
    return new Promise((resolve, reject) => {
        savedVidsDb.find({
            videoId: videoId
        }, (err, docs) => {
            if (jQuery.isEmptyObject(docs)) {
                resolve(false);
            } else {
                resolve(true);
            }
        });
    });
}

/**
<<<<<<< HEAD
 * Displays a list of the user's saved videos.
 *
 * @return {Void}
 */
function showSavedVideos() {
    clearMainContainer();
    startLoadingAnimation();
    ft.log('Checking favorited videos');

    let videoList = '';

    // Check the database for the list of videos.
    savedVidsDb.find({}).sort({
        timeSaved: -1
    }).exec((err, docs) => {
        // The YouTube API requires a max of 50 videos to be shown.  Don't show more than 50.
        // TODO: Allow the app to show more than 50 saved videos.
        if (docs.length > 49) {
            for (let i = 0; i < 49; i++) {
                videoList = videoList + ',' + docs[i].videoId;
            }
        } else {
            docs.forEach((video) => {
                videoList = videoList + ',' + video.videoId;
            });
        }

        // Call the YouTube API
        youtubeAPI('videos', {
            part: 'snippet',
            id: videoList,
            maxResults: 50,
        }, (data) => {
            // Render the videos to the screen
            createVideoListContainer('Favorited Videos:');
            let grabDuration = getDuration(data.items);
            grabDuration.then((videoList) => {
                videoList.items.forEach((video) => {
                    displayVideo(video, 'saved');
                });
            });
            stopLoadingAnimation();
        });
=======
* Displays a list of the user's saved videos.
*
* @return {Void}
*/
function showSavedVideos(){
  //clearMainContainer();
  //startLoadingAnimation();
  console.log('checking saved videos');

  let videoList = '';

  // Check the database for the list of videos.
  savedVidsDb.find({}).sort({
    timeSaved: -1
  }).exec((err, docs) => {
    // The YouTube API requires a max of 50 videos to be shown.  Don't show more than 50.
    // TODO: Allow the app to show more than 50 saved videos.
    if(docs.length > 49){
      for (let i = 0; i < 49; i++) {
        videoList = videoList + ',' + docs[i].videoId;
      }
    }
    else{
      docs.forEach((video) => {
        videoList = videoList + ',' + video.videoId;
      });
    }

    // Call the YouTube API
    youtubeAPI('videos', {
      part: 'snippet',
      id: videoList,
      maxResults: 50,
    }, (data) => {
      // Render the videos to the screen
      let grabDuration = getDuration(data.items);
      grabDuration.then((videoList) => {
        savedView.videoList = [];
        loadingView.seen = false;
        videoList.items.forEach((video) => {
          displayVideo(video, 'saved');
        });
      });
>>>>>>> ba9af03c
    });
}<|MERGE_RESOLUTION|>--- conflicted
+++ resolved
@@ -70,32 +70,7 @@
  * @return {Void}
  */
 function toggleSavedVideo(videoId) {
-<<<<<<< HEAD
     event.stopPropagation();
-
-    const checkIfSaved = videoIsSaved(videoId);
-    const saveIcon = document.getElementById('saveIcon');
-    const savedText = document.getElementById('savedText');
-
-    checkIfSaved.then((results) => {
-        if (results === false) {
-            savedText.innerHTML = 'UNFAVORITE';
-            saveIcon.classList.remove('far');
-            saveIcon.classList.remove('unsaved');
-            saveIcon.classList.add('fas');
-            saveIcon.classList.add('saved');
-            addSavedVideo(videoId);
-        } else {
-            savedText.innerHTML = 'FAVORITE';
-            saveIcon.classList.remove('fas');
-            saveIcon.classList.remove('saved');
-            saveIcon.classList.add('far');
-            saveIcon.classList.add('unsaved');
-            removeSavedVideo(videoId);
-        }
-    });
-=======
-  event.stopPropagation();
 
   const checkIfSaved = videoIsSaved(videoId);
 
@@ -110,7 +85,6 @@
       removeSavedVideo(videoId);
     }
   });
->>>>>>> ba9af03c
 }
 
 /**
@@ -135,15 +109,14 @@
 }
 
 /**
-<<<<<<< HEAD
- * Displays a list of the user's saved videos.
- *
- * @return {Void}
- */
-function showSavedVideos() {
-    clearMainContainer();
-    startLoadingAnimation();
-    ft.log('Checking favorited videos');
+* Displays a list of the user's saved videos.
+*
+* @return {Void}
+*/
+function showSavedVideos(){
+  //clearMainContainer();
+  //startLoadingAnimation();
+  console.log('checking saved videos');
 
     let videoList = '';
 
@@ -163,51 +136,6 @@
             });
         }
 
-        // Call the YouTube API
-        youtubeAPI('videos', {
-            part: 'snippet',
-            id: videoList,
-            maxResults: 50,
-        }, (data) => {
-            // Render the videos to the screen
-            createVideoListContainer('Favorited Videos:');
-            let grabDuration = getDuration(data.items);
-            grabDuration.then((videoList) => {
-                videoList.items.forEach((video) => {
-                    displayVideo(video, 'saved');
-                });
-            });
-            stopLoadingAnimation();
-        });
-=======
-* Displays a list of the user's saved videos.
-*
-* @return {Void}
-*/
-function showSavedVideos(){
-  //clearMainContainer();
-  //startLoadingAnimation();
-  console.log('checking saved videos');
-
-  let videoList = '';
-
-  // Check the database for the list of videos.
-  savedVidsDb.find({}).sort({
-    timeSaved: -1
-  }).exec((err, docs) => {
-    // The YouTube API requires a max of 50 videos to be shown.  Don't show more than 50.
-    // TODO: Allow the app to show more than 50 saved videos.
-    if(docs.length > 49){
-      for (let i = 0; i < 49; i++) {
-        videoList = videoList + ',' + docs[i].videoId;
-      }
-    }
-    else{
-      docs.forEach((video) => {
-        videoList = videoList + ',' + video.videoId;
-      });
-    }
-
     // Call the YouTube API
     youtubeAPI('videos', {
       part: 'snippet',
@@ -223,6 +151,5 @@
           displayVideo(video, 'saved');
         });
       });
->>>>>>> ba9af03c
     });
 }