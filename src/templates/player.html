<<<<<<< HEAD
<!--
    This file is part of FreeTube.

    FreeTube is free software: you can redistribute it and/or modify
    it under the terms of the GNU General Public License as published by
    the Free Software Foundation, either version 3 of the License, or
    (at your option) any later version.

    FreeTube is distributed in the hope that it will be useful,
    but WITHOUT ANY WARRANTY; without even the implied warranty of
    MERCHANTABILITY or FITNESS FOR A PARTICULAR PURPOSE.  See the
    GNU General Public License for more details.

    You should have received a copy of the GNU General Public License
    along with FreeTube.  If not, see <http://www.gnu.org/licenses/>.
-->

<video class="videoPlayer" type="application/x-mpegURL" onmousemove="hideMouseTimeout()" onmouseleave="removeMouseTimeout()" controls="" src="{{defaultUrl}}" poster="{{videoThumbnail}}" autoplay>
    {{{subtitleHtml}}}
</video>
<div class='statistics'>
    <div class='smallButton' onclick="openMiniPlayer('{{videoThumbnail}}')">
        MINI PLAYER <i class="fas fa-external-link-alt"></i>
    </div>
    <div class='smallButton videoQuality'>
        <span id='currentQuality'>{{videoQuality}}</span> <i class="fas fa-angle-down"></i>
        <div class='qualityTypes'>
            <ul>
                <li id='quality480p' onclick='changeQuality("{{video480p}}", "480p")'>480p</li>
                <li id='quality720p' onclick='changeQuality("{{video720p}}", "720p")'>720p</li>
                <li id='qualityEmbed' onclick='changeQuality("{{embedPlayer}}", "EMBED", true)'>EMBED</li>
            </ul>
        </div>
    </div>
    <div class='smallButton videoSpeed'>
        <span id='currentSpeed'>1</span>x <i class="fas fa-angle-down"></i>
        <div class='speedTypes'>
            <ul>
                <li onclick='changeVideoSpeed(0.25)'>0.25x</li>
                <li onclick='changeVideoSpeed(0.5)'>0.5x</li>
                <li onclick='changeVideoSpeed(0.75)'>0.75x</li>
                <li onclick='changeVideoSpeed(1)'>1x</li>
                <li onclick='changeVideoSpeed(1.25)'>1.25x</li>
                <li onclick='changeVideoSpeed(1.5)'>1.5x</li>
                <li onclick='changeVideoSpeed(1.75)'>1.75x</li>
                <li onclick='changeVideoSpeed(2)'>2x</li>
            </ul>
        </div>
    </div>
    <div onclick='toggleSavedVideo("{{videoId}}")' class='smallButton'>
        <i id='saveIcon' style='color: {{savedIconColor}};' class="{{savedIconClass}} fa-star"></i> <span id='savedText'>{{savedText}}</span>
    </div>
    <div class='smallButton' onclick='copyLink("youtube", "{{videoId}}")'>
        COPY YOUTUBE LINK
    </div>
    <a href='https://youtube.com/watch?v={{videoId}}'>
        <div class='smallButton'>
            OPEN IN YOUTUBE
        </div>
    </a>
    <div class='smallButton' onclick='copyLink("invidious", "{{videoId}}")'>
        COPY INVIDIOUS LINK
    </div>
    <a href='https://invidio.us/watch?v={{videoId}}'>
        <div class='smallButton'>
            OPEN IN INVIDIOUS
        </div>
=======
<div v-if='seen'>
  <div v-if='playerSeen'>
    <video class="videoPlayer" type="application/x-mpegURL" onmousemove="hideMouseTimeout()" onmouseleave="removeMouseTimeout()" controls="" :src='videoUrl' :poster="videoThumbnail" v-html="subtitleHtml" autoplay>
    </video>
  </div>
  <div v-else>
    <span v-html="embededHtml"></span>
  </div>
  <div class='statistics'>
    <div onclick='openMiniPlayer()' class='smallButton' >
      MINI PLAYER <i class="fas fa-external-link-alt"></i>
    </div>
    <div class='smallButton videoQuality'>
      <span id='currentQuality'>{{currentQuality}}</span> <i class="fas fa-angle-down"></i>
      <div class='qualityTypes'>
        <ul>
          <li id='quality480p' v-on:click='quality(video480p, "480p")'>480p</li>
          <li id='quality720p' v-on:click='quality(video720p, "720p")'>720p</li>
          <li id='qualityEmbed' v-on:click='embededPlayer()'>EMBED</li>
        </ul>
      </div>
    </div>
    <div class='smallButton videoSpeed'>
      <span id='currentSpeed'>{{currentSpeed}}</span>x <i class="fas fa-angle-down"></i>
      <div class='speedTypes'>
        <ul>
          <li onclick='changeVideoSpeed(0.25)'>0.25x</li>
          <li onclick='changeVideoSpeed(0.5)'>0.5x</li>
          <li onclick='changeVideoSpeed(0.75)'>0.75x</li>
          <li onclick='changeVideoSpeed(1)'>1x</li>
          <li onclick='changeVideoSpeed(1.25)'>1.25x</li>
          <li onclick='changeVideoSpeed(1.5)'>1.5x</li>
          <li onclick='changeVideoSpeed(1.75)'>1.75x</li>
          <li onclick='changeVideoSpeed(2)'>2x</li>
        </ul>
      </div>
    </div>
    <div class='smallButton' v-on:click='save(videoId)'>
      <i id='saveIcon' :class='savedIconType' class="fa-star"></i> <span id='savedText'>{{savedText}}</span>
    </div>
    <div class='smallButton' v-on:click='copy("youtube.com", videoId)'>
      COPY YOUTUBE LINK
    </div>
    <a :href='"https://youtube.com/watch?v=" + videoId'>
      <div class='smallButton'>
        OPEN IN YOUTUBE
      </div>
    </a>
    <div class='smallButton' v-on:click='copy("invidio.us", videoId)'>
      COPY INVIDIOUS LINK
    </div>
    <a :href='"https://invidio.us/watch?v=" + videoId'>
      <div class='smallButton'>
        OPEN IN INVIDIOUS
      </div>
>>>>>>> ba9af03c
    </a>
    <br />
    <p class='title'>{{videoTitle}}</p>
    <p class='views'>{{videoViews}} views</p>
    <div class='likeContainer'>
<<<<<<< HEAD
        <div class='dislikeBar'>
            <div class='likeBar' style='width: {{likePercentage}}%;'>
            </div>
        </div>
        <span class='likes'><i class="fas fa-thumbs-up"></i> {{videoLikes}}</span><span class='dislikes'><i class="fas fa-thumbs-down"></i> {{videoDislikes}}</span>
    </div>
</div>
<div class="details">
    <img id='channelIcon' onclick='goToChannel("{{channelId}}")' src="{{channelIcon}}" />
    <p id='channelName' onclick='goToChannel("{{channelId}}")'>{{channelName}}</p>
    <p id='publishDate'>Published on {{publishedDate}}</p>
    <div id='subscribeButton' class='playerSubButton' onclick='toggleSubscription("{{channelId}}")'>{{isSubscribed}}</div>
    <br />
    <br />
    <div id='description'>
        {{{description}}}
    </div>
</div>
<div id='showComments'>
    Show Comments <i class="far fa-comments"></i> (Max of 100)
</div>
=======
      <div class='dislikeBar'>
        <div class='likeBar' :style='{width: likePercentage + "%"}'>
        </div>
      </div>
      <span class='likes'><i class="fas fa-thumbs-up"></i> {{videoLikes}}</span><span class='dislikes'><i class="fas fa-thumbs-down"></i> {{videoDislikes}}</span>
    </div>
  </div>
  <div class="details">
    <img id='channelIcon' v-on:click='channel(channelId)' :src="channelIcon" />
    <p id='channelName' v-on:click='channel(channelId)'>{{channelName}}</p>
    <p id='publishDate'>Published on {{publishedDate}}</p>
    <div id='subscribeButton' class='playerSubButton' v-on:click='subscription(channelId)'>{{subscribedText}}</div>
    <br /><br />
    <div id='description'>
      <span v-html="description"></span>
    </div>
  </div>
  <div id='showComments'>
    Show Comments <i class="far fa-comments"></i> (Max of 100)
  </div>
>>>>>>> ba9af03c

  <div id='comments' :data-video-id="videoId">
  </div>

<<<<<<< HEAD
<div id='recommendations'>
    <strong>Recommendations</strong>
=======
  <div id='recommendations'>
    <strong>Recommendations</strong>
    <div v-for='video in recommendedVideoList'>
      <div class='recommendVideo' v-on:click='play(video.id)'>
        <div class='recommendThumbnail'>
          <img :src='video.thumbnail'></img>
          <p v-on:click='play(video.id)' class='videoDuration'>{{video.duration}}</p>
        </div>
        <p class='recommendTitle'>{{video.title}}</p>
        <p class='recommendChannel'>{{video.channelName}}</p>
        <p class='recommendDate'>{{video.publishedDate}}</p>
      </div>
      <hr />
    </div>
  </div>
>>>>>>> ba9af03c
</div><|MERGE_RESOLUTION|>--- conflicted
+++ resolved
@@ -1,72 +1,3 @@
-<<<<<<< HEAD
-<!--
-    This file is part of FreeTube.
-
-    FreeTube is free software: you can redistribute it and/or modify
-    it under the terms of the GNU General Public License as published by
-    the Free Software Foundation, either version 3 of the License, or
-    (at your option) any later version.
-
-    FreeTube is distributed in the hope that it will be useful,
-    but WITHOUT ANY WARRANTY; without even the implied warranty of
-    MERCHANTABILITY or FITNESS FOR A PARTICULAR PURPOSE.  See the
-    GNU General Public License for more details.
-
-    You should have received a copy of the GNU General Public License
-    along with FreeTube.  If not, see <http://www.gnu.org/licenses/>.
--->
-
-<video class="videoPlayer" type="application/x-mpegURL" onmousemove="hideMouseTimeout()" onmouseleave="removeMouseTimeout()" controls="" src="{{defaultUrl}}" poster="{{videoThumbnail}}" autoplay>
-    {{{subtitleHtml}}}
-</video>
-<div class='statistics'>
-    <div class='smallButton' onclick="openMiniPlayer('{{videoThumbnail}}')">
-        MINI PLAYER <i class="fas fa-external-link-alt"></i>
-    </div>
-    <div class='smallButton videoQuality'>
-        <span id='currentQuality'>{{videoQuality}}</span> <i class="fas fa-angle-down"></i>
-        <div class='qualityTypes'>
-            <ul>
-                <li id='quality480p' onclick='changeQuality("{{video480p}}", "480p")'>480p</li>
-                <li id='quality720p' onclick='changeQuality("{{video720p}}", "720p")'>720p</li>
-                <li id='qualityEmbed' onclick='changeQuality("{{embedPlayer}}", "EMBED", true)'>EMBED</li>
-            </ul>
-        </div>
-    </div>
-    <div class='smallButton videoSpeed'>
-        <span id='currentSpeed'>1</span>x <i class="fas fa-angle-down"></i>
-        <div class='speedTypes'>
-            <ul>
-                <li onclick='changeVideoSpeed(0.25)'>0.25x</li>
-                <li onclick='changeVideoSpeed(0.5)'>0.5x</li>
-                <li onclick='changeVideoSpeed(0.75)'>0.75x</li>
-                <li onclick='changeVideoSpeed(1)'>1x</li>
-                <li onclick='changeVideoSpeed(1.25)'>1.25x</li>
-                <li onclick='changeVideoSpeed(1.5)'>1.5x</li>
-                <li onclick='changeVideoSpeed(1.75)'>1.75x</li>
-                <li onclick='changeVideoSpeed(2)'>2x</li>
-            </ul>
-        </div>
-    </div>
-    <div onclick='toggleSavedVideo("{{videoId}}")' class='smallButton'>
-        <i id='saveIcon' style='color: {{savedIconColor}};' class="{{savedIconClass}} fa-star"></i> <span id='savedText'>{{savedText}}</span>
-    </div>
-    <div class='smallButton' onclick='copyLink("youtube", "{{videoId}}")'>
-        COPY YOUTUBE LINK
-    </div>
-    <a href='https://youtube.com/watch?v={{videoId}}'>
-        <div class='smallButton'>
-            OPEN IN YOUTUBE
-        </div>
-    </a>
-    <div class='smallButton' onclick='copyLink("invidious", "{{videoId}}")'>
-        COPY INVIDIOUS LINK
-    </div>
-    <a href='https://invidio.us/watch?v={{videoId}}'>
-        <div class='smallButton'>
-            OPEN IN INVIDIOUS
-        </div>
-=======
 <div v-if='seen'>
   <div v-if='playerSeen'>
     <video class="videoPlayer" type="application/x-mpegURL" onmousemove="hideMouseTimeout()" onmouseleave="removeMouseTimeout()" controls="" :src='videoUrl' :poster="videoThumbnail" v-html="subtitleHtml" autoplay>
@@ -122,35 +53,11 @@
       <div class='smallButton'>
         OPEN IN INVIDIOUS
       </div>
->>>>>>> ba9af03c
     </a>
     <br />
     <p class='title'>{{videoTitle}}</p>
     <p class='views'>{{videoViews}} views</p>
     <div class='likeContainer'>
-<<<<<<< HEAD
-        <div class='dislikeBar'>
-            <div class='likeBar' style='width: {{likePercentage}}%;'>
-            </div>
-        </div>
-        <span class='likes'><i class="fas fa-thumbs-up"></i> {{videoLikes}}</span><span class='dislikes'><i class="fas fa-thumbs-down"></i> {{videoDislikes}}</span>
-    </div>
-</div>
-<div class="details">
-    <img id='channelIcon' onclick='goToChannel("{{channelId}}")' src="{{channelIcon}}" />
-    <p id='channelName' onclick='goToChannel("{{channelId}}")'>{{channelName}}</p>
-    <p id='publishDate'>Published on {{publishedDate}}</p>
-    <div id='subscribeButton' class='playerSubButton' onclick='toggleSubscription("{{channelId}}")'>{{isSubscribed}}</div>
-    <br />
-    <br />
-    <div id='description'>
-        {{{description}}}
-    </div>
-</div>
-<div id='showComments'>
-    Show Comments <i class="far fa-comments"></i> (Max of 100)
-</div>
-=======
       <div class='dislikeBar'>
         <div class='likeBar' :style='{width: likePercentage + "%"}'>
         </div>
@@ -171,15 +78,10 @@
   <div id='showComments'>
     Show Comments <i class="far fa-comments"></i> (Max of 100)
   </div>
->>>>>>> ba9af03c
 
   <div id='comments' :data-video-id="videoId">
   </div>
 
-<<<<<<< HEAD
-<div id='recommendations'>
-    <strong>Recommendations</strong>
-=======
   <div id='recommendations'>
     <strong>Recommendations</strong>
     <div v-for='video in recommendedVideoList'>
@@ -195,5 +97,4 @@
       <hr />
     </div>
   </div>
->>>>>>> ba9af03c
 </div>