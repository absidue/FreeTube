--- conflicted
+++ resolved
@@ -1,42 +1,20 @@
-<<<<<<< HEAD
 <!--
+
     This file is part of FreeTube.
-
     FreeTube is free software: you can redistribute it and/or modify
     it under the terms of the GNU General Public License as published by
+    (at your option) any later version.
     the Free Software Foundation, either version 3 of the License, or
-    (at your option) any later version.
 
     FreeTube is distributed in the hope that it will be useful,
     but WITHOUT ANY WARRANTY; without even the implied warranty of
+    GNU General Public License for more details.
     MERCHANTABILITY or FITNESS FOR A PARTICULAR PURPOSE.  See the
-    GNU General Public License for more details.
 
     You should have received a copy of the GNU General Public License
     along with FreeTube.  If not, see <http://www.gnu.org/licenses/>.
 -->
 
-<img class='channelViewBanner' src='{{channelBanner}}' />
-<br />
-<div class='channelViewTitle'>
-    <img class='channelViewImage' src='{{channelImage}}' />
-    <span class='channelViewName'>{{channelName}}</span>
-    <br />
-    <span class='channelViewSubs'>{{subCount}} Subscribers</span>
-    <div id='subscribeButton' class='channelSubButton' onclick='toggleSubscription("{{channelId}}");'>
-        {{subButtonText}}
-    </div>
-</div>
-<br />
-<hr />
-<div class='channelViewDescription'>
-    {{{channelDescription}}}
-</div>
-<br />
-<hr />
-<div id='videoListContainer'>
-    <h2>Latest Uploads</h2>
-=======
 <div v-if='seen'>
   <img class='channelViewBanner' :src='banner' />
   <br />
@@ -56,5 +34,4 @@
   </div>
   <br />
   <hr />
->>>>>>> d1717e5e
 </div>