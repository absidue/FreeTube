<<<<<<< HEAD
import { ClientType, Innertube, Misc, Parser, UniversalCache, Utils, YT, YTNodes } from 'youtubei.js'
=======
import { ClientType, Innertube, Misc, Mixins, Parser, UniversalCache, Utils, YT, YTNodes } from 'youtubei.js'
>>>>>>> e2c4b12b
import Autolinker from 'autolinker'
import { IpcChannels, SEARCH_CHAR_LIMIT } from '../../../constants'

import { PlayerCache } from './PlayerCache'
import {
  CHANNEL_HANDLE_REGEX,
  calculatePublishedDate,
  escapeHTML,
  extractNumberFromString,
  getChannelPlaylistId,
  getRelativeTimeFromDate,
} from '../utils'

const TRACKING_PARAM_NAMES = [
  'utm_source',
  'utm_medium',
  'utm_campaign',
  'utm_term',
  'utm_content',
]

/**
 * Creates a lightweight Innertube instance, which is faster to create or
 * an instance that can decode the streaming URLs, which is slower to create
 * the lightweight one only needs a single web request to create the new session
 * the full one needs 3 (or 2 if the player is cached) web requests to create:
 * 1. the request for the session
 * 2. fetch a page that contains a link to the player
 * 3. if the player isn't cached, it is downloaded and transformed
 * @param {object} options
 * @param {boolean} options.withPlayer set to true to get an Innertube instance that can decode the streaming URLs
 * @param {string|undefined} options.location the geolocation to pass to YouTube get different content
 * @param {boolean} options.safetyMode whether to hide mature content
 * @param {import('youtubei.js').ClientType} options.clientType use an alterate client
 * @param {boolean} options.generateSessionLocally generate the session locally or let YouTube generate it (local is faster, remote is more accurate)
 * @returns the Innertube instance
 */
async function createInnertube({ withPlayer = false, location = undefined, safetyMode = false, clientType = undefined, generateSessionLocally = true } = {}) {
  let cache
  if (withPlayer) {
    if (process.env.IS_ELECTRON) {
      cache = new PlayerCache()
    } else {
      cache = new UniversalCache(false)
    }
  }

  return await Innertube.create({
    // This setting is enabled by default and results in YouTube.js reusing the same session across different Innertube instances.
    // That behavior is highly undesirable for FreeTube, as we want to create a new session every time to limit tracking.
    enable_session_cache: false,

    retrieve_player: !!withPlayer,
    location: location,
    enable_safety_mode: !!safetyMode,
    client_type: clientType,

    // use browser fetch
    fetch: (input, init) => fetch(input, init),
    cache,
    generate_session_locally: !!generateSessionLocally
  })
}

let searchSuggestionsSession = null

export async function getLocalSearchSuggestions(query) {
  if (query.length > SEARCH_CHAR_LIMIT) {
    // There's an event handler on the search input so avoid displaying an exception
    console.error(`Query is over ${SEARCH_CHAR_LIMIT} characters`)
    return
  }

  // reuse innertube instance to keep the search suggestions snappy
  if (searchSuggestionsSession === null) {
    searchSuggestionsSession = await createInnertube()
  }

  return await searchSuggestionsSession.getSearchSuggestions(query)
}

export function clearLocalSearchSuggestionsSession() {
  searchSuggestionsSession = null
}

export async function getLocalPlaylist(id) {
  const innertube = await createInnertube()
  return await innertube.getPlaylist(id)
}

/**
 * @param {import('youtubei.js').YT.Playlist} playlist
 * @returns {import('youtubei.js').YT.Playlist|null} null when no valid playlist can be found (e.g. `empty continuation response`)
 */
export async function getLocalPlaylistContinuation(playlist) {
  try {
    return await playlist.getContinuation()
  } catch (error) {
    // Youtube can provide useless continuation data
    if (!error.message.includes('Got empty continuation response.')) {
      // Re-throw unhandled error
      throw error
    }

    return null
  }
}

/**
 * Callback for adding two numbers.
 *
 * @callback untilEndOfLocalPlayListCallback
 * @param {import('youtubei.js').YT.Playlist} playlist
 */

/**
 * @param {import('youtubei.js').YT.Playlist} playlist
 * @param {untilEndOfLocalPlayListCallback} callback
 * @param {object} options
 * @param {boolean} options.runCallbackOnceFirst
 */
export async function untilEndOfLocalPlayList(playlist, callback, options = { runCallbackOnceFirst: true }) {
  if (options.runCallbackOnceFirst) { callback(playlist) }

  while (playlist != null && playlist.has_continuation) {
    playlist = await getLocalPlaylistContinuation(playlist)

    if (playlist != null) { callback(playlist) }
  }
}

/**
 * @param {string} location
 * @param {'default'|'music'|'gaming'|'movies'} tab
 * @param {import('youtubei.js').Mixins.TabbedFeed<import('youtubei.js').IBrowseResponse> | null} instance
 */
export async function getLocalTrending(location, tab, instance) {
  if (instance === null) {
    const innertube = await createInnertube({ location })
    instance = await innertube.getTrending()
  }

  // youtubei.js's tab names are localised, so we need to use the index to get tab name that youtubei.js expects
  const tabIndex = ['default', 'music', 'gaming', 'movies'].indexOf(tab)
  const resultsInstance = await instance.getTabByName(instance.tabs[tabIndex])

  let results

  // the default tab can have duplicate videos so we need to deduplicate them
  if (tab === 'default') {
    const alreadySeenIds = []
    results = []

    resultsInstance.videos.forEach(video => {
      if (video.type === 'Video' && !alreadySeenIds.includes(video.id)) {
        alreadySeenIds.push(video.id)
        results.push(parseLocalListVideo(video))
      }
    })
  } else {
    results = resultsInstance.videos
      .filter((video) => video.type === 'Video')
      .map(parseLocalListVideo)
  }

  return {
    results,
    instance: resultsInstance
  }
}

/**
 * @param {string} query
 * @param {object} filters
 * @param {boolean} safetyMode
 */
export async function getLocalSearchResults(query, filters, safetyMode) {
  const innertube = await createInnertube({ safetyMode })
  const response = await innertube.search(query, convertSearchFilters(filters))

  return handleSearchResponse(response)
}

/**
 * @param {YT.Search} continuationData
 */
export async function getLocalSearchContinuation(continuationData) {
  const response = await continuationData.getContinuation()

  return handleSearchResponse(response)
}

/**
 * @param {string} id
 */
export async function getLocalVideoInfo(id) {
  const webInnertube = await createInnertube({ withPlayer: true, generateSessionLocally: false })

  let poToken

  if (process.env.IS_ELECTRON) {
    const { ipcRenderer } = require('electron')

    try {
      poToken = await ipcRenderer.invoke(IpcChannels.GENERATE_PO_TOKEN, webInnertube.session.context.client.visitorData)

      webInnertube.session.po_token = poToken
      webInnertube.session.player.po_token = poToken
    } catch (error) {
      console.error('Local API, poToken generation failed', error)
      throw error
    }
  }

  const info = await webInnertube.getInfo(id)

  let hasTrailer = info.has_trailer
  let trailerIsAgeRestricted = info.getTrailerInfo() === null

  if (
    ((info.playability_status.status === 'UNPLAYABLE' || info.playability_status.status === 'LOGIN_REQUIRED') &&
      info.playability_status.reason === 'Sign in to confirm your age') ||
    (hasTrailer && trailerIsAgeRestricted)
  ) {
    const webEmbeddedInnertube = await createInnertube({ clientType: ClientType.WEB_EMBEDDED })
    webEmbeddedInnertube.session.context.client.visitorData = webInnertube.session.context.client.visitorData

    if (poToken) {
      webEmbeddedInnertube.session.po_token = poToken
    }

    const videoId = hasTrailer && trailerIsAgeRestricted ? info.playability_status.error_screen.video_id : id

    // getBasicInfo needs the signature timestamp (sts) from inside the player
    webEmbeddedInnertube.session.player = webInnertube.session.player

    const bypassedInfo = await webEmbeddedInnertube.getBasicInfo(videoId, 'WEB_EMBEDDED')

    if (bypassedInfo.playability_status.status === 'OK' && bypassedInfo.streaming_data) {
      info.playability_status = bypassedInfo.playability_status
      info.streaming_data = bypassedInfo.streaming_data
      info.basic_info.start_timestamp = bypassedInfo.basic_info.start_timestamp
      info.basic_info.duration = bypassedInfo.basic_info.duration
      info.captions = bypassedInfo.captions
      info.storyboards = bypassedInfo.storyboards

      hasTrailer = false
      trailerIsAgeRestricted = false
    }
  }

  if ((info.playability_status.status === 'UNPLAYABLE' && (!hasTrailer || trailerIsAgeRestricted)) ||
    info.playability_status.status === 'LOGIN_REQUIRED') {
    return info
  }

  if (hasTrailer) {
    /** @type {import('youtubei.js').YTNodes.PlayerLegacyDesktopYpcTrailer} */
    const trailerScreen = info.playability_status.error_screen

    const trailerInfo = new Mixins.MediaInfo([{ data: trailerScreen.trailer.player_response }])

    info.playability_status = trailerInfo.playability_status
    info.streaming_data = trailerInfo.streaming_data
    info.basic_info.start_timestamp = trailerInfo.basic_info.start_timestamp
    info.basic_info.duration = trailerInfo.basic_info.duration
    info.captions = trailerInfo.captions
    info.storyboards = trailerInfo.storyboards
  }

  if (info.streaming_data) {
    decipherFormats(info.streaming_data.formats, webInnertube.session.player)
    decipherFormats(info.streaming_data.adaptive_formats, webInnertube.session.player)

    if (info.streaming_data.dash_manifest_url) {
      let url = info.streaming_data.dash_manifest_url

      if (url.includes('?')) {
        url += `&pot=${encodeURIComponent(poToken)}&mpd_version=7`
      } else {
        url += `${url.endsWith('/') ? '' : '/'}pot/${encodeURIComponent(poToken)}/mpd_version/7`
      }

      info.streaming_data.dash_manifest_url = url
    }
  }

  return info
}

/**
 * @param {string} id
 * @param {boolean | undefined} sortByNewest
 */
export async function getLocalComments(id, sortByNewest = false) {
  const innertube = await createInnertube()
  return innertube.getComments(id, sortByNewest ? 'NEWEST_FIRST' : 'TOP_COMMENTS')
}

// I know `type & type` is typescript syntax and not valid jsdoc but I couldn't get @extends or @augments to work

/**
 * @typedef {object} _LocalFormat
 * @property {string} freeTubeUrl deciphered streaming URL, stored in a custom property so the DASH manifest generation doesn't break
 *
 * @typedef {Misc.Format & _LocalFormat} LocalFormat
 */

/**
 * @param {Misc.Format[]} formats
 * @param {import('youtubei.js').Player} player
 */
function decipherFormats(formats, player) {
  for (const format of formats) {
    // toDash deciphers the format again, so if we overwrite the original URL,
    // it breaks because the n param would get deciphered twice and then be incorrect
    format.freeTubeUrl = format.decipher(player)
  }
}

export async function getLocalChannelId(url) {
  try {
    const innertube = await createInnertube()

    // Resolve URL and allow 1 redirect, as YouTube should just do 1
    // We want to avoid an endless loop
    for (let i = 0; i < 2; i++) {
      // resolveURL throws an error if the URL doesn't exist
      const navigationEndpoint = await innertube.resolveURL(url)

      if (navigationEndpoint.metadata.page_type === 'WEB_PAGE_TYPE_CHANNEL') {
        return navigationEndpoint.payload.browseId
      } else if (navigationEndpoint.metadata.page_type === 'WEB_PAGE_TYPE_UNKNOWN' && navigationEndpoint.payload.url?.startsWith('https://www.youtube.com/')) {
        // handle redirects like https://www.youtube.com/@wanderbots, which resolves to https://www.youtube.com/Wanderbots, which we need to resolve again
        url = navigationEndpoint.payload.url
      } else {
        return null
      }
    }
  } catch { }

  return null
}

/**
 * Returns the channel or the channel termination reason
 * @param {string} id
 */
export async function getLocalChannel(id) {
  const innertube = await createInnertube()
  let result
  try {
    result = await innertube.getChannel(id)
  } catch (error) {
    if (error instanceof Utils.ChannelError) {
      result = {
        alert: error.message
      }
    } else {
      throw error
    }
  }
  return result
}

/**
 * @param {string} id
 */
export async function getLocalChannelVideos(id) {
  const innertube = await createInnertube()

  try {
    const response = await innertube.actions.execute('/browse', {
      browseId: id,
      params: 'EgZ2aWRlb3PyBgQKAjoA'
      // protobuf for the videos tab (this is the one that YouTube uses,
      // it has some empty fields in the protobuf but it doesn't work if you remove them)
    })

    const videosTab = new YT.Channel(null, response)
    const { id: channelId = id, name, thumbnailUrl } = parseLocalChannelHeader(videosTab, true)

    let videos

    // if the channel doesn't have a videos tab, YouTube returns the home tab instead
    // so we need to check that we got the right tab
    if (videosTab.current_tab?.endpoint.metadata.url?.endsWith('/videos')) {
      videos = parseLocalChannelVideos(videosTab.videos, channelId, name)
    } else if (name.endsWith('- Topic') && !!videosTab.metadata.music_artist_name) {
      try {
        const playlist = await innertube.getPlaylist(getChannelPlaylistId(channelId, 'videos', 'newest'))

        videos = playlist.items.map(parseLocalPlaylistVideo)
      } catch (error) {
        // If the channel doesn't exist, the API call to channel page above would have already failed,
        // so if we get an error that the playlist doesn't exist here, it just means that this artist topic channel
        // doesn't have any videos.
        if (error.message === 'The playlist does not exist.') {
          videos = []
        } else {
          throw error
        }
      }
    } else {
      videos = []
    }

    return {
      name,
      thumbnailUrl,
      videos
    }
  } catch (error) {
    console.error(error)
    if (error instanceof Utils.ChannelError) {
      return null
    } else {
      throw error
    }
  }
}

/**
 * @param {string} id
 */
export async function getLocalChannelLiveStreams(id) {
  const innertube = await createInnertube()

  try {
    const response = await innertube.actions.execute('/browse', {
      browseId: id,
      params: 'EgdzdHJlYW1z8gYECgJ6AA%3D%3D'
      // protobuf for the live tab (this is the one that YouTube uses,
      // it has some empty fields in the protobuf but it doesn't work if you remove them)
    })

    let liveStreamsTab = new YT.Channel(innertube.actions, response)
    const { id: channelId = id, name, thumbnailUrl } = parseLocalChannelHeader(liveStreamsTab, true)

    let videos

    // if the channel doesn't have a live tab, YouTube returns the home tab instead
    // so we need to check that we got the right tab
    if (liveStreamsTab.current_tab?.endpoint.metadata.url?.endsWith('/streams')) {
      // work around YouTube bug where it will return a bunch of responses with only continuations in them
      // e.g. https://www.youtube.com/@TWLIVES/streams

      let tempVideos = liveStreamsTab.videos
      while (tempVideos.length === 0 && liveStreamsTab.has_continuation) {
        liveStreamsTab = await liveStreamsTab.getContinuation()
        tempVideos = liveStreamsTab.videos
      }

      videos = parseLocalChannelVideos(tempVideos, channelId, name)
    } else {
      videos = []
    }

    return {
      name,
      thumbnailUrl,
      videos
    }
  } catch (error) {
    console.error(error)
    if (error instanceof Utils.ChannelError) {
      return null
    } else {
      throw error
    }
  }
}

export async function getLocalChannelCommunity(id) {
  const innertube = await createInnertube()

  try {
    const response = await innertube.actions.execute('/browse', {
      browseId: id,
      params: 'Egljb21tdW5pdHnyBgQKAkoA'
      // protobuf for the community tab (this is the one that YouTube uses,
      // it has some empty fields in the protobuf but it doesn't work if you remove them)
    })

    const communityTab = new YT.Channel(null, response)

    // if the channel doesn't have a community tab, YouTube returns the home tab instead
    // so we need to check that we got the right tab
    if (communityTab.current_tab?.endpoint.metadata.url?.endsWith('/community')) {
      return parseLocalCommunityPosts(communityTab.posts)
    } else {
      return []
    }
  } catch (error) {
    console.error(error)
    if (error instanceof Utils.ChannelError) {
      return null
    } else {
      throw error
    }
  }
}

/**
 * @param {YT.Channel} channel
 */
export async function getLocalArtistTopicChannelReleases(channel) {
  const rawEngagementPanel = channel.shelves[0]?.menu?.top_level_buttons?.[0]?.endpoint.payload?.engagementPanel

  if (!rawEngagementPanel) {
    return {
      releases: channel.playlists.map(playlist => parseLocalListPlaylist(playlist)),
      continuationData: null
    }
  }

  /** @type {import('youtubei.js').YTNodes.EngagementPanelSectionList} */
  const engagementPanelSectionList = Parser.parseItem(rawEngagementPanel)

  /** @type {import('youtubei.js').YTNodes.ContinuationItem|undefined} */
  const continuationItem = engagementPanelSectionList?.content?.contents?.[0]?.contents?.[0]

  if (!continuationItem) {
    return {
      releases: channel.playlists.map(playlist => parseLocalListPlaylist(playlist)),
      continuationData: null
    }
  }

  return await getLocalArtistTopicChannelReleasesContinuation(channel, continuationItem)
}

/**
 * @param {YT.Channel} channel
 * @param {import('youtubei.js').YTNodes.ContinuationItem} continuationData
 */
export async function getLocalArtistTopicChannelReleasesContinuation(channel, continuationData) {
  const response = await continuationData.endpoint.call(channel.actions, { parse: true })

  const memo = response.on_response_received_endpoints_memo

  const playlists = memo.get('GridPlaylist') ?? memo.get('LockupView') ?? memo.get('Playlist')

  /** @type {import('youtubei.js').YTNodes.ContinuationItem | null} */
  const continuationItem = memo.get('ContinuationItem')?.[0] ?? null

  return {
    releases: playlists ? playlists.map(playlist => parseLocalListPlaylist(playlist)) : [],
    continuationData: continuationItem
  }
}

/**
 * @param {YT.Channel} channel
 * @param {boolean} onlyIdNameThumbnail
 */
export function parseLocalChannelHeader(channel, onlyIdNameThumbnail = false) {
  /** @type {string?} */
  let id
  /** @type {string} */
  let name
  /** @type {string?} */
  let thumbnailUrl
  /** @type {string?} */
  let bannerUrl
  /** @type {string?} */
  let subscriberText
  /** @type {string[]} */
  const tags = []

  switch (channel.header.type) {
    case 'C4TabbedHeader': {
      // example: Linus Tech Tips
      // https://www.youtube.com/channel/UCXuqSBlHAE6Xw-yeJA0Tunw

      /**
       * @type {import('youtubei.js').YTNodes.C4TabbedHeader}
       */
      const header = channel.header

      id = header.author.id
      name = header.author.name
      thumbnailUrl = header.author.best_thumbnail.url

      if (!onlyIdNameThumbnail) {
        bannerUrl = header.banner?.[0]?.url
        subscriberText = header.subscribers?.text
      }
      break
    }
    case 'CarouselHeader': {
      // examples: Music and YouTube Gaming
      // https://www.youtube.com/channel/UC-9-kyTW8ZkZNDHQJ6FgpwQ
      // https://www.youtube.com/channel/UCOpNcN46UbXVtpKMrmU4Abg

      /**
       * @type {import('youtubei.js').YTNodes.CarouselHeader}
       */
      const header = channel.header

      /**
       * @type {import('youtubei.js').YTNodes.TopicChannelDetails}
       */
      const topicChannelDetails = header.contents.find(node => node.type === 'TopicChannelDetails')
      name = topicChannelDetails.title.text
      thumbnailUrl = topicChannelDetails.avatar[0].url

      if (channel.metadata.external_id) {
        id = channel.metadata.external_id
      } else {
        id = topicChannelDetails.subscribe_button.channel_id
      }

      if (!onlyIdNameThumbnail) {
        subscriberText = topicChannelDetails.subtitle.text
      }
      break
    }
    case 'InteractiveTabbedHeader': {
      // example: Minecraft - Topic
      // https://www.youtube.com/channel/UCQvWX73GQygcwXOTSf_VDVg

      /**
       * @type {import('youtubei.js').YTNodes.InteractiveTabbedHeader}
       */
      const header = channel.header
      name = header.title.text
      thumbnailUrl = header.box_art.at(-1).url
      id = channel.current_tab?.endpoint.payload.browseId

      if (!onlyIdNameThumbnail) {
        bannerUrl = header.banner[0]?.url

        const badges = header.badges.map(badge => badge.label).filter(tag => tag)
        tags.push(...badges)
      }
      break
    }
    case 'PageHeader': {
      // example: YouTube Gaming
      // https://www.youtube.com/channel/UCOpNcN46UbXVtpKMrmU4Abg

      // User channels (an A/B test at the time of writing)

      /**
       * @type {import('youtubei.js').YTNodes.PageHeader}
       */
      const header = channel.header

      name = header.content.title.text.text
      if (header.content.image) {
        if (header.content.image.type === 'ContentPreviewImageView') {
          /** @type {import('youtubei.js').YTNodes.ContentPreviewImageView} */
          const image = header.content.image

          thumbnailUrl = image.image[0].url
        } else {
          /** @type {import('youtubei.js').YTNodes.DecoratedAvatarView} */
          const image = header.content.image
          thumbnailUrl = image.avatar?.image[0].url
        }
      } else if (header.content.animated_image) {
        thumbnailUrl = header.content.animated_image.image[0].url
      }

      if (!thumbnailUrl && channel.metadata.thumbnail) {
        thumbnailUrl = channel.metadata.thumbnail[0].url
      }

      if (!onlyIdNameThumbnail && header.content.banner) {
        bannerUrl = header.content.banner.image[0]?.url
      }

      if (header.content.actions) {
        const modal = header.content.actions.actions_rows[0].actions[0].on_tap.modal

        if (modal && modal.type === 'ModalWithTitleAndButton') {
          /** @type {import('youtubei.js').YTNodes.ModalWithTitleAndButton} */
          const typedModal = modal

          id = typedModal.button.endpoint.next_endpoint?.payload.browseId
        }
      } else if (channel.metadata.external_id) {
        id = channel.metadata.external_id
      }

      if (!onlyIdNameThumbnail && header.content.metadata) {
        // YouTube has already changed the indexes for where the information is stored once,
        // so we should search for it instead of using hardcoded indexes, just to be safe for the future

        subscriberText = header.content.metadata.metadata_rows
          .flatMap(row => row.metadata_parts ? row.metadata_parts : [])
          .find(part => part.text?.text?.includes('subscriber'))
          ?.text?.text
      }

      break
    }
  }

  if (onlyIdNameThumbnail) {
    return {
      id,
      name,
      thumbnailUrl
    }
  }

  return {
    id,
    name,
    thumbnailUrl,
    bannerUrl,
    subscriberText,
    tags
  }
}

/**
 * @param {import('youtubei.js').YTNodes.Video[]} videos
 * @param {string} channelId
 * @param {string} channelName
 */
export function parseLocalChannelVideos(videos, channelId, channelName) {
  const parsedVideos = videos.map(parseLocalListVideo)

  // fix empty author info
  parsedVideos.forEach(video => {
    video.author = channelName
    video.authorId = channelId
  })

  return parsedVideos
}

export function parseShort(short, channelId, channelName) {
  if (short.type === 'ReelItem') {
    /** @type {import('youtubei.js').YTNodes.ReelItem} */
    const reelItem = short

    return {
      type: 'video',
      videoId: reelItem.id,
      title: reelItem.title.text,
      author: channelName,
      authorId: channelId,
      viewCount: reelItem.views.isEmpty() ? null : parseLocalSubscriberCount(reelItem.views.text),
      lengthSeconds: ''
    }
  } else {
    /** @type {import('youtubei.js').YTNodes.ShortsLockupView} */
    const shortsLockupView = short

    return {
      type: 'video',
      videoId: shortsLockupView.on_tap_endpoint.payload.videoId,
      title: shortsLockupView.overlay_metadata.primary_text.text,
      author: channelName,
      authorId: channelId,
      viewCount: shortsLockupView.overlay_metadata.secondary_text ? parseLocalSubscriberCount(shortsLockupView.overlay_metadata.secondary_text.text) : null,
      lengthSeconds: ''
    }
  }
}

/**
 * @param {(import('youtubei.js').YTNodes.ReelItem | import('youtubei.js').YTNodes.ShortsLockupView)[]} shorts
 * @param {string} channelId
 * @param {string} channelName
 */
export function parseLocalChannelShorts(shorts, channelId, channelName) {
  return shorts.map(short => parseShort(short, channelId, channelName))
}

/**
 * @param {import('youtubei.js').YTNodes.Playlist|import('youtubei.js').YTNodes.GridPlaylist|import('youtubei.js').YTNodes.LockupView} playlist
 * @param {string} channelId
 * @param {string} channelName
 */
export function parseLocalListPlaylist(playlist, channelId = undefined, channelName = undefined) {
  if (playlist.type === 'LockupView') {
    return parseLockupView(playlist, channelId, channelName)
  } else if (playlist.type === 'CompactStation') {
    /** @type {import('youtubei.js').YTNodes.CompactStation} */
    const compactStation = playlist

    return {
      type: 'playlist',
      dataSource: 'local',
      title: compactStation.title.text,
      thumbnail: compactStation.thumbnail[1].url,
      playlistId: compactStation.endpoint.payload.playlistId,
      videoCount: extractNumberFromString(compactStation.video_count.text)
    }
  } else if (playlist.type === 'GridPlaylist') {
    /** @type {import('youtubei.js').YTNodes.GridPlaylist} */
    const gridPlaylist = playlist

    return {
      type: 'playlist',
      dataSource: 'local',
      title: gridPlaylist.title.text,
      thumbnail: gridPlaylist.thumbnails.at(0).url,
      playlistId: gridPlaylist.id,
      channelName: gridPlaylist.author?.name,
      channelId: gridPlaylist.author?.id,
      videoCount: extractNumberFromString(gridPlaylist.video_count.text)
    }
  } else {
    let internalChannelName
    let internalChannelId = null

    if (playlist.author && playlist.author.id !== 'N/A') {
      if (playlist.author instanceof Misc.Text) {
        internalChannelName = playlist.author.text

        if (channelId) {
          internalChannelId = channelId
        }
      } else {
        internalChannelName = playlist.author.name
        internalChannelId = playlist.author.id
      }
    } else if (channelId || channelName) {
      internalChannelName = channelName
      internalChannelId = channelId
    } else if (playlist.author?.name) {
      // auto-generated album playlists don't have an author
      // so in search results, the author text is "Playlist" and doesn't have a link or channel ID
      internalChannelName = playlist.author.name
    }

    /** @type {import('youtubei.js').YTNodes.PlaylistVideoThumbnail} */
    const thumbnailRenderer = playlist.thumbnail_renderer

    return {
      type: 'playlist',
      dataSource: 'local',
      title: playlist.title.text,
      thumbnail: thumbnailRenderer ? thumbnailRenderer.thumbnail[0].url : playlist.thumbnails[0].url,
      channelName: internalChannelName,
      channelId: internalChannelId,
      playlistId: playlist.id,
      videoCount: extractNumberFromString(playlist.video_count.text)
    }
  }
}

/**
 * @param {YT.Search} response
 */
function handleSearchResponse(response) {
  if (!response.results) {
    return {
      results: [],
      continuationData: null
    }
  }

  const results = response.results
    .filter((item) => {
      return item.type === 'Video' || item.type === 'Channel' || item.type === 'Playlist' || item.type === 'HashtagTile' || item.type === 'Movie' || item.type === 'LockupView'
    })
    .map((item) => parseListItem(item))
    .filter((item) => item)

  return {
    results,
    // check the length of the results, as there can be continuations for things that we've filtered out, which we don't want
    continuationData: response.has_continuation && results.length > 0 ? response : null
  }
}

/**
 * @param {import('youtubei.js').YT.Channel} homeTab
 */
export function parseChannelHomeTab(homeTab) {
  /**
   * @type {import('youtubei.js').YTNodes.ItemSection | import('youtubei.js').YTNodes.RichSection}
   */
  let section
  const shelves = []
  for (section of homeTab.current_tab.content.contents) {
    if (section.type === 'ItemSection') {
      /**
       * @type {import('youtubei.js').YTNodes.ItemSection}
       */
      const itemSection = section
      if (itemSection.contents.at(0).type === 'Shelf') {
        /** @type {import('youtubei.js').YTNodes.Shelf} */
        const shelf = itemSection.contents.at(0)

        const playlistId = shelf.play_all_button?.endpoint.payload.playlistId

        // filter out the members-only video section as none of the videos in that section are playable as they require a paid channel membership
        if (!playlistId || !playlistId.startsWith('UUMO')) {
          shelves.push({
            title: shelf.title.text,
            content: shelf.content.items.map(parseListItem).filter(_ => _),
            playlistId,
            subtitle: shelf.subtitle?.text
          })
        }
      } else if (itemSection.contents.at(0).type === 'ReelShelf') {
        /** @type {import('youtubei.js').YTNodes.ReelShelf} */
        const shelf = itemSection.contents.at(0)
        shelves.push({
          title: shelf.title.text,
          content: shelf.items.map(parseListItem).filter(_ => _)
        })
      } else if (itemSection.contents.at(0).type === 'HorizontalCardList') {
        /** @type {import('youtubei.js').YTNodes.HorizontalCardList} */
        const shelf = itemSection.contents.at(0)
        shelves.push({
          title: shelf.header.title.text,
          content: shelf.cards.map(parseListItem).filter(_ => _),
          subtitle: shelf.header.subtitle.text
        })
      }
    } else if (section.type === 'RichSection') {
      if (section.content.type === 'RichShelf') {
        /** @type {import('youtubei.js').YTNodes.RichShelf} */
        const shelf = section.content
        shelves.push({
          title: shelf.title?.text,
          content: shelf.contents.map(e => parseListItem(e.content)),
          subtitle: shelf.subtitle?.text,
          playlistId: shelf.endpoint?.metadata.url.includes('/playlist') ? shelf.endpoint?.metadata.url.replace('/playlist?list=', '') : null
        })
      }
    }
  }

  shelves.forEach(e => {
    e['isCommunity'] = e.content.at(0)?.type === 'community'
  })
  return shelves
}
/**
 * @param {import('youtubei.js').YTNodes.PlaylistVideo|import('youtubei.js').YTNodes.ReelItem|import('youtubei.js').YTNodes.ShortsLockupView} video
 */
export function parseLocalPlaylistVideo(video) {
  if (video.type === 'ReelItem') {
    /** @type {import('youtubei.js').YTNodes.ReelItem} */
    const short = video

    return {
      type: 'video',
      videoId: short.id,
      title: short.title.text,
      viewCount: parseLocalSubscriberCount(short.views.text),
      lengthSeconds: ''
    }
  } else if (video.type === 'ShortsLockupView') {
    /** @type {import('youtubei.js').YTNodes.ShortsLockupView} */
    const shortsLockupView = video

    let viewCount = null

    // the accessiblity text is the only place with the view count
    if (shortsLockupView.accessibility_text) {
      // the `.*\s+` at the start of the regex, ensures we match the last occurence
      // just in case the video title also contains that pattern
      const match = shortsLockupView.accessibility_text.match(/.*\s+(\d+(?:[,.]\d+)?\s?(?:[BKMbkm]|million)?|no)\s+views?/)

      if (match) {
        const count = match[1]

        // as it's rare that a video has no views,
        // checking the length allows us to avoid running toLowerCase unless we have to
        if (count.length === 2 && count === 'no') {
          viewCount = 0
        } else {
          const views = parseLocalSubscriberCount(count)

          if (!isNaN(views)) {
            viewCount = views
          }
        }
      }
    }

    return {
      type: 'video',
      videoId: shortsLockupView.on_tap_endpoint.payload.videoId,
      title: shortsLockupView.overlay_metadata.primary_text.text,
      viewCount,
      lengthSeconds: ''
    }
  } else {
    /** @type {import('youtubei.js').YTNodes.PlaylistVideo} */
    const video_ = video

    let viewCount = null

    // the accessiblity label contains the full view count
    // the video info only contains the short view count
    if (video_.accessibility_label) {
      // the `.*\s+` at the start of the regex, ensures we match the last occurence
      // just in case the video title also contains that pattern
      const match = video_.accessibility_label.match(/.*\s+([\d,.]+|no)\s+views?/)

      if (match) {
        const count = match[1]

        // as it's rare that a video has no views,
        // checking the length allows us to avoid running toLowerCase unless we have to
        if (count.length === 2 && count === 'no') {
          viewCount = 0
        } else {
          const views = extractNumberFromString(count)

          if (!isNaN(views)) {
            viewCount = views
          }
        }
      }
    }

    let publishedText
    // normal videos have 3 text runs with the last one containing the published date
    // OR no runs and just text with the published date (if the view count is missing)
    // live videos have 2 text runs with the number of people watching
    // upcoming either videos don't have any info text or the number of people waiting,
    // but we have the premiere date for those, so we don't need the published date

    if (!video_.is_upcoming && !video_.is_live) {
      const hasRuns = !!video_.video_info.runs

      if (hasRuns && video_.video_info.runs.length === 3) {
        publishedText = video_.video_info.runs[2].text
      } else if (!hasRuns && video_.video_info.text) {
        publishedText = video_.video_info.text
      }
    }

    const published = calculatePublishedDate(
      publishedText,
      video_.is_live,
      video_.is_upcoming,
      video_.upcoming
    )

    return {
      type: 'video',
      videoId: video_.id,
      title: video_.title.text,
      author: video_.author.name,
      authorId: video_.author.id,
      viewCount,
      published,
      lengthSeconds: isNaN(video_.duration.seconds) ? '' : video_.duration.seconds,
      liveNow: video_.is_live,
      isUpcoming: video_.is_upcoming,
      premiereDate: video_.upcoming
    }
  }
}

/**
 * @param {import('youtubei.js').YTNodes.Video | import('youtubei.js').YTNodes.Movie} item
 */
export function parseLocalListVideo(item) {
  if (item.type === 'Movie') {
    /** @type {import('youtubei.js').YTNodes.Movie} */
    const movie = item

    return {
      type: 'video',
      videoId: movie.id,
      title: movie.title.text,
      author: movie.author.name,
      authorId: movie.author.id !== 'N/A' ? movie.author.id : null,
      description: movie.description_snippet?.text,
      lengthSeconds: isNaN(movie.duration.seconds) ? '' : movie.duration.seconds,
      liveNow: false,
      isUpcoming: false,
    }
  } else if (item.type === 'GridVideo') {
    /** @type {import('youtubei.js').YTNodes.GridVideo} */
    const video = item

    let publishedText

    if (video.published != null && !video.published.isEmpty()) {
      publishedText = video.published.text
    }

    const published = calculatePublishedDate(
      publishedText,
      video.is_live,
      video.is_upcoming || video.is_premiere,
      video.upcoming
    )

    return {
      type: 'video',
      videoId: video.id,
      title: video.title.text,
      author: video.author?.name,
      authorId: video.author?.id,
      viewCount: video.views.text == null ? null : extractNumberFromString(video.views.text),
      published,
      lengthSeconds: Utils.timeToSeconds(video.duration.text),
      isUpcoming: video.is_upcoming,
      premiereDate: video.upcoming
    }
  } else if (item.type === 'GridMovie') {
    /** @type {import('youtubei.js').YTNodes.GridMovie} */
    const movie = item
    return {
      type: 'video',
      videoId: movie.id,
      title: movie.title.text,
      author: movie.author.name,
      authorId: movie.author.id !== 'N/A' ? movie.author.id : null,
      lengthSeconds: isNaN(movie.duration.seconds) ? '' : movie.duration.seconds,
      isUpcoming: movie.is_upcoming,
      premiereDate: movie.upcoming
    }
  } else {
    /** @type {import('youtubei.js').YTNodes.Video} */
    const video = item

    let publishedText

    if (video.published != null && !video.published.isEmpty()) {
      publishedText = video.published.text
    }

    const published = calculatePublishedDate(
      publishedText,
      video.is_live,
      video.is_upcoming || video.is_premiere,
      video.upcoming
    )

    return {
      type: 'video',
      videoId: video.id,
      title: video.title.text,
      author: video.author.name,
      authorId: video.author.id,
      description: video.description,
      viewCount: video.view_count?.text == null ? (video.short_view_count.text == null ? null : parseLocalSubscriberCount(video.short_view_count.text)) : extractNumberFromString(video.view_count.text),
      published,
      lengthSeconds: isNaN(video.duration.seconds) ? '' : video.duration.seconds,
      liveNow: video.is_live,
      isUpcoming: video.is_upcoming || video.is_premiere,
      premiereDate: video.upcoming,
      is4k: video.is_4k,
      is8k: video.badges.some(badge => badge.label === '8K'),
      isNew: video.badges.some(badge => badge.label === 'New'),
      isVr180: video.badges.some(badge => badge.label === 'VR180'),
      isVr360: video.badges.some(badge => badge.label === '360°'),
      is3d: video.badges.some(badge => badge.label === '3D'),
      hasCaptions: video.has_captions
    }
  }
}

/**
 * @param {import('youtubei.js').YTNodes.LockupView} lockupView
 * @param {string | undefined} channelId
 * @param {string | undefined} channelName
 */
function parseLockupView(lockupView, channelId = undefined, channelName = undefined) {
  switch (lockupView.content_type) {
    case 'ALBUM':
    case 'PLAYLIST':
    case 'PODCAST': {
      const thumbnailOverlayBadgeView = lockupView.content_image.primary_thumbnail.overlays
        .find(overlay => overlay.is(YTNodes.ThumbnailOverlayBadgeView))

      const playlistId = lockupView.content_id

      // Filter out mixes without playlist pages (we don't support watch page-only mixes)
      // https://wiki.archiveteam.org/index.php/YouTube/Technical_details#Playlists
      if (playlistId.startsWith('RD') && !playlistId.startsWith('RDCL')) {
        return null
      }

      const maybeChannelText = lockupView.metadata?.metadata?.metadata_rows?.[0]?.metadata_parts?.[0]?.text

      if (maybeChannelText && maybeChannelText.endpoint?.metadata.page_type === 'WEB_PAGE_TYPE_CHANNEL') {
        channelName = maybeChannelText.text
        channelId = maybeChannelText.endpoint.payload.browseId
      }

      return {
        type: 'playlist',
        dataSource: 'local',
        playlistId,
        title: lockupView.metadata.title.text,
        thumbnail: lockupView.content_image.primary_thumbnail.image[0].url,
        channelName,
        channelId,
        videoCount: extractNumberFromString(thumbnailOverlayBadgeView.badges[0].text)
      }
    }
    default:
      console.warn(`Unknown lockup content type: ${lockupView.content_type}`, lockupView)
      return null
  }
}

/**
 * @param {import('youtubei.js').Helpers.YTNode} item
 */
function parseListItem(item) {
  switch (item.type) {
    case 'Movie':
    case 'Video':
    case 'GridVideo':
    case 'GridMovie':
    case 'VideoCard':
      return parseLocalListVideo(item)
    case 'GameCard': {
      /** @type {import('youtubei.js').YTNodes.GameCard} */
      const channel = item
      /** @type {import('youtubei.js').YTNodes.GameDetails} */
      const game = channel.game
      return {
        type: 'channel',
        dataSource: 'local',
        thumbnail: game.box_art.at(0).url.replace(/^\/\//, 'https://'),
        name: game.title.text,
        id: game.endpoint.payload.browseId,
        isGame: true
      }
    }
    case 'GridChannel': {
      /** @type {import('youtubei.js').YTNodes.GridChannel} */
      const channel = item
      let subscribers = null
      let videos = null

      subscribers = parseLocalSubscriberCount(channel.subscribers.text)
      videos = extractNumberFromString(channel.video_count.text)

      return {
        type: 'channel',
        dataSource: 'local',
        thumbnail: channel.author.best_thumbnail?.url.replace(/^\/\//, 'https://'),
        name: channel.author.name,
        id: channel.author.id,
        subscribers,
        videos,
        handle: null,
        descriptionShort: channel.description_snippet?.text
      }
    }
    case 'Channel': {
      /** @type {import('youtubei.js').YTNodes.Channel} */
      const channel = item

      // see upstream TODO: https://github.com/LuanRT/YouTube.js/blob/main/src/parser/classes/Channel.ts#L33

      // according to https://github.com/iv-org/invidious/issues/3514#issuecomment-1368080392
      // the response can be the new or old one, so we currently need to handle both here
      let subscribers = null
      let videos = null
      let handle = null
      if (channel.subscriber_count.text?.startsWith('@')) {
        handle = channel.subscriber_count.text

        if (!channel.video_count.isEmpty()) {
          subscribers = parseLocalSubscriberCount(channel.video_count.text)
        }
      } else {
        videos = extractNumberFromString(channel.video_count.text)

        if (!channel.subscriber_count.isEmpty()) {
          subscribers = parseLocalSubscriberCount(channel.subscriber_count.text)
        }
      }

      return {
        type: 'channel',
        dataSource: 'local',
        thumbnail: channel.author.best_thumbnail?.url.replace(/^\/\//, 'https://'),
        name: channel.author.name,
        id: channel.author.id,
        subscribers,
        videos,
        handle,
        descriptionShort: channel.description_snippet.text
      }
    }
    case 'HashtagTile': {
      /** @type {import('youtubei.js').YTNodes.HashtagTile} */
      const hashtag = item

      return {
        type: 'hashtag',
        title: hashtag.hashtag.text,
        videoCount: hashtag.hashtag_video_count.isEmpty() ? null : parseLocalSubscriberCount(hashtag.hashtag_video_count.text),
        channelCount: hashtag.hashtag_channel_count.isEmpty() ? null : parseLocalSubscriberCount(hashtag.hashtag_channel_count.text)
      }
    }
    case 'ReelItem':
    case 'ShortsLockupView': {
      return parseShort(item)
    }
    case 'CompactStation':
    case 'GridPlaylist':
    case 'Playlist': {
      return parseLocalListPlaylist(item)
    }
    case 'Post': {
      return parseLocalCommunityPost(item)
    }
    case 'LockupView':
      return parseLockupView(item)
  }
}

/**
 * @param {import('youtubei.js').YTNodes.CompactVideo} video
 */
export function parseLocalWatchNextVideo(video) {
  let publishedText

  if (video.published != null && !video.published.isEmpty()) {
    publishedText = video.published.text
  }

  const published = calculatePublishedDate(publishedText, video.is_live, video.is_premiere)

  return {
    type: 'video',
    videoId: video.id,
    title: video.title.text,
    author: video.author.name,
    authorId: video.author.id,
    viewCount: video.view_count == null ? null : extractNumberFromString(video.view_count.text),
    published,
    lengthSeconds: isNaN(video.duration.seconds) ? '' : video.duration.seconds,
    liveNow: video.is_live,
    isUpcoming: video.is_premiere
  }
}

function convertSearchFilters(filters) {
  const convertedFilters = {}

  // some of the fields have different names and
  // others have empty strings that we don't want to pass to youtubei.js

  if (filters) {
    if (filters.sortBy) {
      convertedFilters.sort_by = filters.sortBy
    }

    if (filters.time) {
      convertedFilters.upload_date = filters.time
    }

    if (filters.type) {
      convertedFilters.type = filters.type
    }

    if (filters.duration) {
      convertedFilters.duration = filters.duration
    }

    if (filters.features) {
      convertedFilters.features = filters.features
    }
  }

  return convertedFilters
}

/**
 * @param {(Misc.TextRun|Misc.EmojiRun)[]} runs
 * @param {number} emojiSize
 * @param {{looseChannelNameDetection: boolean}} options
 */
export function parseLocalTextRuns(runs, emojiSize = 16, options = { looseChannelNameDetection: false }) {
  if (!Array.isArray(runs)) {
    throw new Error('not an array of text runs')
  }

  const timestampRegex = /^(?:\d+:){1,2}\d+$/
  const spacesBeforeRegex = /^\s+/
  const spacesAfterRegex = /\s+$/
  const parsedRuns = []

  for (const run of runs) {
    // may contain HTML, so we need to escape it, as we don't render unwanted HTML
    // example: https://youtu.be/Hh_se2Zqsdk (see pinned comment)
    const text = escapeHTML(run.text)

    if (run instanceof Misc.EmojiRun) {
      const { emoji } = run

      // empty array if video creator removes a channel emoji so we ignore.
      // eg: pinned comment here https://youtu.be/v3wm83zoSSY
      if (emoji.image.length > 0) {
        let altText

        if (emoji.is_custom) {
          if (emoji.shortcuts.length > 0) {
            altText = emoji.shortcuts[0]
          } else if (emoji.search_terms.length > 0) {
            altText = emoji.search_terms.join(', ')
          } else {
            altText = 'Custom emoji'
          }
        } else {
          altText = text
        }

        // lazy load the emoji image so it doesn't delay rendering of the text
        // by defining a height and width, that space is reserved until the image is loaded
        // that way we avoid layout shifts when it loads
        parsedRuns.push(`<img src="${emoji.image[0].url}" alt="${altText}" width="${emojiSize}" height="${emojiSize}" loading="lazy" style="vertical-align: middle">`)
      }
    } else {
      const { bold, italics, strikethrough, endpoint } = run

      if (endpoint) {
        switch (endpoint.metadata.page_type) {
          case 'WEB_PAGE_TYPE_WATCH':
            if (timestampRegex.test(text)) {
              parsedRuns.push(text)
            } else {
              parsedRuns.push(`https://www.youtube.com${endpoint.metadata.url}`)
            }
            break
          case 'WEB_PAGE_TYPE_CHANNEL': {
            const trimmedText = text.trim()
            // In comments, mention can be `@Channel Name` (not handle, but name)
            if (CHANNEL_HANDLE_REGEX.test(trimmedText) || options.looseChannelNameDetection) {
              // Note that in regex `\s` must be used since the text contain non-default space (the half-width space char when we press spacebar)
              const spacesBefore = (spacesBeforeRegex.exec(text) || [''])[0]
              const spacesAfter = (spacesAfterRegex.exec(text) || [''])[0]
              parsedRuns.push(`${spacesBefore}<a href="https://www.youtube.com/channel/${endpoint.payload.browseId}">${trimmedText}</a>${spacesAfter}`)
            } else {
              parsedRuns.push(`https://www.youtube.com${endpoint.metadata.url}`)
            }
            break
          }
          case 'WEB_PAGE_TYPE_PLAYLIST':
          case 'WEB_PAGE_TYPE_SHORTS':
            parsedRuns.push(`https://www.youtube.com${endpoint.metadata.url}`)
            break
          case 'WEB_PAGE_TYPE_BROWSE':
            parsedRuns.push(`<a href="https://www.youtube.com${endpoint.metadata.url}">${text}</a>`)
            break
          case 'WEB_PAGE_TYPE_UNKNOWN':
          default: {
            const url = new URL((endpoint.dialog?.type === 'ConfirmDialog' && endpoint.dialog.confirm_button.endpoint.payload.url) || endpoint.payload.url)
            if (url.hostname === 'www.youtube.com' && url.pathname === '/redirect' && url.searchParams.has('q')) {
              // remove utm tracking parameters
              const realURLStr = url.searchParams.get('q')
              const realURL = new URL(realURLStr)
              let urlChanged = false

              TRACKING_PARAM_NAMES.forEach((paramName) => {
                if (!realURL.searchParams.has(paramName)) { return }

                realURL.searchParams.delete(paramName)
                urlChanged = true
              })

              // `searchParams.delete` changes query string unnecessarily
              // Using original unless there is any change
              parsedRuns.push(urlChanged ? realURL.toString() : realURLStr)
            } else {
              // this is probably a special YouTube URL like http://www.youtube.com/approachingnirvana
              parsedRuns.push(endpoint.payload.url)
            }
            break
          }
        }
      } else {
        let formattedText = text
        if (bold) {
          formattedText = `<b>${formattedText}</b>`
        }

        if (italics) {
          formattedText = `<i>${formattedText}</i>`
        }

        if (strikethrough) {
          formattedText = `<s>${formattedText}</s>`
        }

        parsedRuns.push(formattedText)
      }
    }
  }

  return parsedRuns.join('')
}

/**
 * @param {LocalFormat} format
 */
export function mapLocalLegacyFormat(format) {
  return {
    itag: format.itag,
    qualityLabel: format.quality_label,
    fps: format.fps,
    bitrate: format.bitrate,
    mimeType: format.mime_type,
    height: format.height,
    width: format.width,
    url: format.freeTubeUrl
  }
}

/**
 * @param {import('youtubei.js').YTNodes.CommentView} comment
 * @param {import('youtubei.js').YTNodes.CommentThread} commentThread
 */
export function parseLocalComment(comment, commentThread = undefined) {
  let hasOwnerReplied = false
  let replyToken = null
  let hasReplyToken = false

  if (commentThread?.has_replies) {
    hasOwnerReplied = commentThread.comment_replies_data.has_channel_owner_replied
    replyToken = commentThread
    hasReplyToken = true
  }

  return {
    id: comment.comment_id,
    dataType: 'local',
    authorLink: comment.author.id,
    author: comment.author.name,
    authorId: comment.author.id,
    authorThumb: comment.author.best_thumbnail.url,
    isPinned: comment.is_pinned,
    isOwner: !!comment.author_is_channel_owner,
    isMember: !!comment.is_member,
    text: Autolinker.link(parseLocalTextRuns(comment.content.runs, 16, { looseChannelNameDetection: true })),
    isHearted: !!comment.is_hearted,
    hasOwnerReplied,
    hasReplyToken,
    replyToken,
    showReplies: false,
    replies: [],
    memberIconUrl: comment.is_member ? comment.member_badge.url : '',
    time: getRelativeTimeFromDate(calculatePublishedDate(comment.published_time.replace('(edited)', '').trim()), false),
    likes: comment.like_count,
    numReplies: parseLocalSubscriberCount(comment.reply_count)
  }
}

/**
 * @param {string} text
 */
export function parseLocalSubscriberCount(text) {
  const match = text.match(/(\d+)(?:[,.](\d+))?\s?([BKMbkm]|million)\b/)

  if (match) {
    let multiplier = 0

    switch (match[3]) {
      case 'K':
      case 'k':
        multiplier = 3
        break
      case 'M':
      case 'm':
      case 'million':
        multiplier = 6
        break
      case 'B':
      case 'b':
        multiplier = 9
        break
    }

    let parsedDecimals
    if (typeof match[2] === 'undefined') {
      parsedDecimals = '0'.repeat(multiplier)
    } else {
      parsedDecimals = match[2].padEnd(multiplier, '0')
    }

    return parseInt(match[1] + parsedDecimals)
  } else {
    return extractNumberFromString(text)
  }
}

/**
 * Parse community posts
 * @param {import('youtubei.js').YTNodes.BackstagePost[] | import('youtubei.js').YTNodes.SharedPost[] | import('youtubei.js').YTNodes.Post[] } posts
 */
export function parseLocalCommunityPosts(posts) {
  const foundIds = []
  // `posts` includes the SharedPost's attached post for some reason so we need to filter that out.
  // see: https://github.com/FreeTubeApp/FreeTube/issues/3252#issuecomment-1546675781
  // we don't currently support SharedPost's so that is also filtered out
  for (const post of posts) {
    if (post.type === 'SharedPost') {
      foundIds.push(post.original_post.id, post.id)
    }
  }

  return posts.filter(post => {
    return !foundIds.includes(post.id)
  }).map(parseLocalCommunityPost)
}

/**
 * Parse community post
 * @param {import('youtubei.js').YTNodes.BackstagePost} post
 */
function parseLocalCommunityPost(post) {
  let replyCount = post.action_buttons?.reply_button?.text ?? null
  if (replyCount !== null) {
    replyCount = parseLocalSubscriberCount(post?.action_buttons.reply_button.text)
  }

  return {
    postText: post.content.isEmpty() ? '' : Autolinker.link(parseLocalTextRuns(post.content.runs, 16)),
    postId: post.id,
    authorThumbnails: post.author.thumbnails,
    publishedTime: calculatePublishedDate(post.published.text),
    // YouTube hides the vote/like count on posts when it is zero
    voteCount: post.vote_count ? parseLocalSubscriberCount(post.vote_count.text) : 0,
    postContent: parseLocalAttachment(post.attachment),
    commentCount: replyCount,
    authorId: post.author.id,
    author: post.author.name,
    type: 'community'
  }
}

function parseLocalAttachment(attachment) {
  if (!attachment) {
    return null
  }
  // image post
  if (attachment.type === 'BackstageImage') {
    return {
      type: 'image',
      content: attachment.image
    }
  } else if (attachment.type === 'Video') {
    return {
      type: 'video',
      content: parseLocalListVideo(attachment)
    }
  } else if (attachment.type === 'Playlist') {
    return {
      type: 'playlist',
      content: parseLocalListPlaylist(attachment)
    }
  } else if (attachment.type === 'PostMultiImage') {
    return {
      type: 'multiImage',
      content: attachment.images.map(thumbnail => thumbnail.image)
    }
  } else if (attachment.type === 'Poll') {
    return {
      type: 'poll',
      totalVotes: parseLocalSubscriberCount(attachment.total_votes.text) ?? 0,
      content: attachment.choices.map(choice => {
        return {
          text: choice.text.text,
          image: choice.image
        }
      })
    }
  } else if (attachment.type === 'Quiz') {
    return {
      type: 'quiz',
      totalVotes: parseLocalSubscriberCount(attachment.total_votes.text) ?? 0,
      content: Object.values(attachment.choices).map(choice => {
        return {
          text: choice.text.text,
          isCorrect: choice.is_correct,
          image: choice.image
        }
      })
    }
  } else {
    console.error(`Unknown Local community post type: ${attachment.type}`)
    console.error(attachment)
  }
}

export async function getHashtagLocal(hashtag) {
  const innertube = await createInnertube()
  return await innertube.getHashtag(hashtag)
}<|MERGE_RESOLUTION|>--- conflicted
+++ resolved
@@ -1,8 +1,4 @@
-<<<<<<< HEAD
-import { ClientType, Innertube, Misc, Parser, UniversalCache, Utils, YT, YTNodes } from 'youtubei.js'
-=======
 import { ClientType, Innertube, Misc, Mixins, Parser, UniversalCache, Utils, YT, YTNodes } from 'youtubei.js'
->>>>>>> e2c4b12b
 import Autolinker from 'autolinker'
 import { IpcChannels, SEARCH_CHAR_LIMIT } from '../../../constants'
 
