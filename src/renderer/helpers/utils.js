--- conflicted
+++ resolved
@@ -837,8 +837,6 @@
  */
 export function randomArrayItem(array) {
   return array[Math.floor(Math.random() * array.length)]
-<<<<<<< HEAD
-=======
 }
 
 /**
@@ -890,5 +888,4 @@
     case 'all':
       return channelId.replace(/^UC/, 'UU')
   }
->>>>>>> f0c7ace3
 }