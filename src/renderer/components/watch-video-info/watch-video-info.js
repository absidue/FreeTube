import Vue from 'vue'
import FtCard from '../ft-card/ft-card.vue'
import FtButton from '../ft-button/ft-button.vue'
import FtListDropdown from '../ft-list-dropdown/ft-list-dropdown.vue'
import FtFlexBox from '../ft-flex-box/ft-flex-box.vue'
import FtIconButton from '../ft-icon-button/ft-icon-button.vue'
<<<<<<< HEAD
import FtToastEvents from '../ft-toast/ft-toast-events'
=======
import FtShareButton from '../ft-share-button/ft-share-button.vue'
>>>>>>> af6d4abf
// import { shell } from 'electron'

export default Vue.extend({
  name: 'WatchVideoInfo',
  components: {
    'ft-card': FtCard,
    'ft-button': FtButton,
    'ft-list-dropdown': FtListDropdown,
    'ft-flex-box': FtFlexBox,
    'ft-icon-button': FtIconButton,
    'ft-share-button': FtShareButton
  },
  props: {
    id: {
      type: String,
      required: true
    },
    title: {
      type: String,
      required: true
    },
    channelId: {
      type: String,
      required: true
    },
    channelName: {
      type: String,
      required: true
    },
    channelThumbnail: {
      type: String,
      required: true
    },
    published: {
      type: Number,
      required: true
    },
    viewCount: {
      type: Number,
      required: true
    },
    subscriptionCountText: {
      type: String,
      required: true
    },
    likeCount: {
      type: Number,
      default: 0
    },
    dislikeCount: {
      type: Number,
      default: 0
    }
  },
  data: function () {
    return {
      formatTypeLabel: 'VIDEO FORMATS',
      formatTypeNames: [
        'USE DASH FORMATS',
        'USE LEGACY FORMATS',
        'USE AUDIO FORMATS'
      ],
      formatTypeValues: [
        'dash',
        'legacy',
        'audio'
      ]
    }
  },
  computed: {
    invidiousInstance: function () {
      return this.$store.getters.getInvidiousInstance
    },

    usingElectron: function () {
      return this.$store.getters.getUsingElectron
    },

    totalLikeCount: function () {
      return this.likeCount + this.dislikeCount
    },

    likePercentageRatio: function () {
      return parseInt(this.likeCount / this.totalLikeCount * 100)
    },

    parsedViewCount: function () {
      return this.viewCount.toString().replace(/\B(?=(\d{3})+(?!\d))/g, ',') + ' views'
    },

    subscribedText: function () {
      return `SUBSCRIBE ${this.subscriptionCountText}`
    },

    dateString() {
      const date = new Date(this.published)
      const dateSplit = date.toDateString().split(' ')
      return `${dateSplit[1]} ${dateSplit[2]}, ${dateSplit[3]}`
    }
  },
  methods: {
    goToChannel: function () {
      this.$router.push({ path: `/channel/${this.channelId}` })
    },

    handleSubscription: function () {
      console.log('TODO: Handle subscription logic')
    },

    handleFormatChange: function (format) {
      switch (format) {
        case 'dash':
          this.$parent.enableDashFormat()
          break
        case 'legacy':
          this.$parent.enableLegacyFormat()
          break
        case 'audio':
          this.$parent.enableAudioFormat()
          break
      }
<<<<<<< HEAD
    },

    handleShare: function (method) {
      console.log('Handling share')

      switch (method) {
        case 'copyYoutube':
          FtToastEvents.$emit('toast.open', "YouTube URL copied to clipboard")
          navigator.clipboard.writeText(this.youtubeUrl)
          break
        case 'openYoutube':
          if (this.usingElectron) {
            const shell = require('electron').shell
            shell.openExternal(this.youtubeUrl)
          }
          break
        case 'copyYoutubeEmbed':
          FtToastEvents.$emit('toast.open', "YouTube Embed URL copied to clipboard")
          navigator.clipboard.writeText(this.youtubeEmbedUrl)
          break
        case 'openYoutubeEmbed':
          if (this.usingElectron) {
            const shell = require('electron').shell
            shell.openExternal(this.youtubeEmbedUrl)
          }
          break
        case 'copyInvidious':
          FtToastEvents.$emit('toast.open', "Invidious URL copied to clipboard")
          navigator.clipboard.writeText(this.invidiousUrl)
          break
        case 'openInvidious':
          if (this.usingElectron) {
            const shell = require('electron').shell
            shell.openExternal(this.invidiousUrl)
          }
          break
      }
=======
>>>>>>> af6d4abf
    }
  }
})<|MERGE_RESOLUTION|>--- conflicted
+++ resolved
@@ -4,11 +4,7 @@
 import FtListDropdown from '../ft-list-dropdown/ft-list-dropdown.vue'
 import FtFlexBox from '../ft-flex-box/ft-flex-box.vue'
 import FtIconButton from '../ft-icon-button/ft-icon-button.vue'
-<<<<<<< HEAD
-import FtToastEvents from '../ft-toast/ft-toast-events'
-=======
 import FtShareButton from '../ft-share-button/ft-share-button.vue'
->>>>>>> af6d4abf
 // import { shell } from 'electron'
 
 export default Vue.extend({
@@ -130,46 +126,6 @@
           this.$parent.enableAudioFormat()
           break
       }
-<<<<<<< HEAD
-    },
-
-    handleShare: function (method) {
-      console.log('Handling share')
-
-      switch (method) {
-        case 'copyYoutube':
-          FtToastEvents.$emit('toast.open', "YouTube URL copied to clipboard")
-          navigator.clipboard.writeText(this.youtubeUrl)
-          break
-        case 'openYoutube':
-          if (this.usingElectron) {
-            const shell = require('electron').shell
-            shell.openExternal(this.youtubeUrl)
-          }
-          break
-        case 'copyYoutubeEmbed':
-          FtToastEvents.$emit('toast.open', "YouTube Embed URL copied to clipboard")
-          navigator.clipboard.writeText(this.youtubeEmbedUrl)
-          break
-        case 'openYoutubeEmbed':
-          if (this.usingElectron) {
-            const shell = require('electron').shell
-            shell.openExternal(this.youtubeEmbedUrl)
-          }
-          break
-        case 'copyInvidious':
-          FtToastEvents.$emit('toast.open', "Invidious URL copied to clipboard")
-          navigator.clipboard.writeText(this.invidiousUrl)
-          break
-        case 'openInvidious':
-          if (this.usingElectron) {
-            const shell = require('electron').shell
-            shell.openExternal(this.invidiousUrl)
-          }
-          break
-      }
-=======
->>>>>>> af6d4abf
     }
   }
 })