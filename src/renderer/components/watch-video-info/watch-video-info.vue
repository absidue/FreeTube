<template>
  <ft-card class="watchVideoInfo">
    <div>
      <p
        class="videoTitle"
      >
        {{ title }}
      </p>
      <div
        class="channelInformation"
      >
        <div
          class="profileRow"
        >
          <div>
            <img
              :src="channelThumbnail"
              class="channelThumbnail"
              @click="goToChannel"
            >
          </div>
          <div>
            <div
              class="channelName"
              @click="goToChannel"
            >
              {{ channelName }}
            </div>
            <ft-button
              :label="subscribedText"
              class="subscribeButton"
              background-color="var(--primary-color)"
              @click="handleSubscription"
            />
          </div>
        </div>
      </div>
    </div>
<<<<<<< HEAD
    <div>
      <p class="viewCount">
        {{ parsedViewCount }}
      </p>
=======
    <ft-flex-box class="videoOptions">
      <ft-icon-button
        title="Toggle Theatre Mode"
        class="theatreModeButton"
        icon="expand-alt"
        theme="secondary"
        @click="$emit('theatreMode')"
      />
      <ft-icon-button
        title="Change Video Formats"
        theme="secondary"
        icon="file-video"
        :dropdown-names="formatTypeNames"
        :dropdown-values="formatTypeValues"
        @click="handleFormatChange"
      />
      <ft-icon-button
        title="Share Video"
        theme="secondary"
        icon="share-alt"
        :dropdown-names="shareNames"
        :dropdown-values="shareValues"
        @click="handleShare"
      />
    </ft-flex-box>
    <p class="viewCount">
      {{ parsedViewCount }}
    </p>
    <div class="likeBarContainer">
>>>>>>> e155b65c
      <div
        class="likeSection"
      >
        <div
          class="likeBar"
          :style="{ background: `linear-gradient(to right, var(--accent-color) ${likePercentageRatio}%, #9E9E9E ${likePercentageRatio}%` }"
        ></div>
        <div class="likeCount">👍 {{ likeCount }}</div>
        <div class="dislikeCount">{{ dislikeCount }} 👎</div>
      </div>
      <!--
        <ft-flex-box class="videoOptions">
          <ft-button
            label="Toggle Theatre Mode"
            class="theatreModeButton"
            @click="$emit('theatreMode')"
          />
          <ft-list-dropdown
            :title="formatTypeLabel"
            :label-names="formatTypeNames"
            :label-values="formatTypeValues"
            class="formatTypeDropdown"
            @click="handleFormatChange"
          />
          <ft-list-dropdown
            :title="shareLabel"
            :label-names="shareNames"
            :label-values="shareValues"
            class="shareDropdown"
            @click="handleShare"
          />
        </ft-flex-box>
      -->
      <div class="optionsContainer">
        <div v-for="i in [`download`, `star`, `bookmark`, `share`]" :key="i" class="option">
          <font-awesome-icon
            class="refreshIcon"
            :icon="i"
          />
        </div>
      </div>
    </div>
  </ft-card>
</template>

<script src="./watch-video-info.js" />
<style scoped src="./watch-video-info.sass" lang="sass" /><|MERGE_RESOLUTION|>--- conflicted
+++ resolved
@@ -36,82 +36,48 @@
         </div>
       </div>
     </div>
-<<<<<<< HEAD
     <div>
       <p class="viewCount">
         {{ parsedViewCount }}
       </p>
-=======
-    <ft-flex-box class="videoOptions">
-      <ft-icon-button
-        title="Toggle Theatre Mode"
-        class="theatreModeButton"
-        icon="expand-alt"
-        theme="secondary"
-        @click="$emit('theatreMode')"
-      />
-      <ft-icon-button
-        title="Change Video Formats"
-        theme="secondary"
-        icon="file-video"
-        :dropdown-names="formatTypeNames"
-        :dropdown-values="formatTypeValues"
-        @click="handleFormatChange"
-      />
-      <ft-icon-button
-        title="Share Video"
-        theme="secondary"
-        icon="share-alt"
-        :dropdown-names="shareNames"
-        :dropdown-values="shareValues"
-        @click="handleShare"
-      />
-    </ft-flex-box>
-    <p class="viewCount">
-      {{ parsedViewCount }}
-    </p>
-    <div class="likeBarContainer">
->>>>>>> e155b65c
-      <div
-        class="likeSection"
-      >
+      <div class="likeBarContainer">
         <div
-          class="likeBar"
-          :style="{ background: `linear-gradient(to right, var(--accent-color) ${likePercentageRatio}%, #9E9E9E ${likePercentageRatio}%` }"
-        ></div>
-        <div class="likeCount">👍 {{ likeCount }}</div>
-        <div class="dislikeCount">{{ dislikeCount }} 👎</div>
+          class="likeSection"
+        >
+          <div
+            class="likeBar"
+            :style="{ background: `linear-gradient(to right, var(--accent-color) ${likePercentageRatio}%, #9E9E9E ${likePercentageRatio}%` }"
+          ></div>
+          <div class="likeCount">👍 {{ likeCount }}</div>
+          <div class="dislikeCount">{{ dislikeCount }} 👎</div>
+        </div>
       </div>
-      <!--
-        <ft-flex-box class="videoOptions">
-          <ft-button
-            label="Toggle Theatre Mode"
-            class="theatreModeButton"
-            @click="$emit('theatreMode')"
-          />
-          <ft-list-dropdown
-            :title="formatTypeLabel"
-            :label-names="formatTypeNames"
-            :label-values="formatTypeValues"
-            class="formatTypeDropdown"
-            @click="handleFormatChange"
-          />
-          <ft-list-dropdown
-            :title="shareLabel"
-            :label-names="shareNames"
-            :label-values="shareValues"
-            class="shareDropdown"
-            @click="handleShare"
-          />
-        </ft-flex-box>
-      -->
-      <div class="optionsContainer">
-        <div v-for="i in [`download`, `star`, `bookmark`, `share`]" :key="i" class="option">
-          <font-awesome-icon
-            class="refreshIcon"
-            :icon="i"
-          />
-        </div>
+      <div class="videoOptions">
+        <ft-icon-button
+          title="Toggle Theatre Mode"
+          class="theatreModeButton option"
+          icon="expand-alt"
+          theme="secondary"
+          @click="$emit('theatreMode')"
+        />
+        <ft-icon-button
+          title="Change Video Formats"
+          class="option"
+          theme="secondary"
+          icon="file-video"
+          :dropdown-names="formatTypeNames"
+          :dropdown-values="formatTypeValues"
+          @click="handleFormatChange"
+        />
+        <ft-icon-button
+          title="Share Video"
+          class="option"
+          theme="secondary"
+          icon="share-alt"
+          :dropdown-names="shareNames"
+          :dropdown-values="shareValues"
+          @click="handleShare"
+        />
       </div>
     </div>
   </ft-card>
