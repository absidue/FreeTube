<<<<<<< HEAD
import { app, BrowserWindow, Menu, ipcMain, session, screen } from 'electron'
=======
import { app, BrowserWindow, Menu, ipcMain, screen } from 'electron'
import { productName } from '../../package.json'
>>>>>>> 9b5f2a47
import Datastore from 'nedb'

if (process.argv.includes('--version')) {
  console.log(`v${app.getVersion()}`)
  app.exit(0)
} else {
  runApp()
}

function runApp() {
  require('@electron/remote/main').initialize()

  require('electron-context-menu')({
    showSearchWithGoogle: false,
    showSaveImageAs: true,
    showCopyImageAddress: true,
    prepend: (params, browserWindow) => []
  })

  const localDataStorage = app.getPath('userData') // Grabs the userdata directory based on the user's OS

  const settingsDb = new Datastore({
    filename: localDataStorage + '/settings.db',
    autoload: true
  })

  // disable electron warning
  process.env.ELECTRON_DISABLE_SECURITY_WARNINGS = 'true'
  const path = require('path')
  const isDev = process.env.NODE_ENV === 'development'
  const isDebug = process.argv.includes('--debug')
  let mainWindow
  let startupUrl

  // CORS somehow gets re-enabled in Electron v9.0.4
  // This line disables it.
  // This line can possible be removed if the issue is fixed upstream
  app.commandLine.appendSwitch('disable-features', 'OutOfBlinkCors')

  app.commandLine.appendSwitch('enable-accelerated-video-decode')
  app.commandLine.appendSwitch('enable-file-cookies')
  app.commandLine.appendSwitch('ignore-gpu-blacklist')

  // See: https://stackoverflow.com/questions/45570589/electron-protocol-handler-not-working-on-windows
  // remove so we can register each time as we run the app.
  app.removeAsDefaultProtocolClient('freetube')

  // If we are running a non-packaged version of the app && on windows
  if (isDev && process.platform === 'win32') {
    // Set the path of electron.exe and your app.
    // These two additional parameters are only available on windows.
    app.setAsDefaultProtocolClient('freetube', process.execPath, [path.resolve(process.argv[1])])
  } else {
    app.setAsDefaultProtocolClient('freetube')
  }

  // TODO: Uncomment if needed
  // only allow single instance of application
  if (!isDev) {
    const gotTheLock = app.requestSingleInstanceLock()

    if (gotTheLock) {
      app.on('second-instance', (event, commandLine, workingDirectory) => {
        // Someone tried to run a second instance, we should focus our window.
        if (mainWindow && typeof (commandLine) !== 'undefined') {
          if (mainWindow.isMinimized()) mainWindow.restore()
          mainWindow.focus()

          const url = getLinkUrl(commandLine)
          if (url) {
            mainWindow.webContents.send('openUrl', url)
          }
        }
      })

      app.on('ready', (event, commandLine, workingDirectory) => {
        settingsDb.find({
          $or: [
            { _id: 'disableSmoothScrolling' },
            { _id: 'useProxy' },
            { _id: 'proxyProtocol' },
            { _id: 'proxyHostname' },
            { _id: 'proxyPort' }
          ]
        }, function (err, doc) {
          if (err) {
            app.exit(0)
            return
          }

          let disableSmoothScrolling = false
          let useProxy = false
          let proxyProtocol = 'socks5'
          let proxyHostname = '127.0.0.1'
          let proxyPort = '9050'

          if (typeof doc === 'object' && doc.length > 0) {
            doc.forEach((dbItem) => {
              switch (dbItem._id) {
                case 'disableSmoothScrolling':
                  disableSmoothScrolling = dbItem.value
                  break
                case 'useProxy':
                  useProxy = dbItem.value
                  break
                case 'proxyProtocol':
                  proxyProtocol = dbItem.value
                  break
                case 'proxyHostname':
                  proxyHostname = dbItem.value
                  break
                case 'proxyPort':
                  proxyPort = dbItem.value
                  break
              }
            })
          }

          if (disableSmoothScrolling) {
            app.commandLine.appendSwitch('disable-smooth-scrolling')
          } else {
            app.commandLine.appendSwitch('enable-smooth-scrolling')
          }

          const proxyUrl = `${proxyProtocol}://${proxyHostname}:${proxyPort}`

          createWindow(useProxy, proxyUrl)

          if (isDev) {
            installDevTools()
          }

          if (isDebug) {
            mainWindow.webContents.openDevTools()
          }
        })
      })
    } else {
      app.quit()
    }
  } else {
    require('electron-debug')({
      showDevTools: !(process.env.RENDERER_REMOTE_DEBUGGING === 'true')
    })

    app.on('ready', () => {
      settingsDb.find({
        $or: [
          { _id: 'disableSmoothScrolling' },
          { _id: 'useProxy' },
          { _id: 'proxyProtocol' },
          { _id: 'proxyHostname' },
          { _id: 'proxyPort' }
        ]
      }, function (err, doc) {
        if (err) {
          app.exit(0)
          return
        }

        let disableSmoothScrolling = false
        let useProxy = false
        let proxyProtocol = 'socks5'
        let proxyHostname = '127.0.0.1'
        let proxyPort = '9050'

        if (typeof doc === 'object' && doc.length > 0) {
          doc.forEach((dbItem) => {
            switch (dbItem._id) {
              case 'disableSmoothScrolling':
                disableSmoothScrolling = dbItem.value
                break
              case 'useProxy':
                useProxy = dbItem.value
                break
              case 'proxyProtocol':
                proxyProtocol = dbItem.value
                break
              case 'proxyHostname':
                proxyHostname = dbItem.value
                break
              case 'proxyPort':
                proxyPort = dbItem.value
                break
            }
          })
        }

        if (disableSmoothScrolling) {
          app.commandLine.appendSwitch('disable-smooth-scrolling')
        } else {
          app.commandLine.appendSwitch('enable-smooth-scrolling')
        }

        const proxyUrl = `${proxyProtocol}://${proxyHostname}:${proxyPort}`

        createWindow(useProxy, proxyUrl)

        if (isDev) {
          installDevTools()
        }

        if (isDebug) {
          mainWindow.webContents.openDevTools()
        }
      })
    })
  }

  async function installDevTools () {
    try {
      /* eslint-disable */
      require('devtron').install()
      require('vue-devtools').install()
      /* eslint-enable */
    } catch (err) {
      console.log(err)
    }
  }

  function createWindow (useProxy = false, proxyUrl = '') {
    /**
     * Initial window options
     */
    mainWindow = new BrowserWindow({
      backgroundColor: '#fff',
      icon: isDev
        ? path.join(__dirname, '../../_icons/iconColor.png')
        /* eslint-disable-next-line */
        : `${__dirname}/_icons/iconColor.png`,
      autoHideMenuBar: true,
      // useContentSize: true,
      webPreferences: {
        nodeIntegration: true,
        nodeIntegrationInWorker: false,
        webSecurity: false,
        backgroundThrottling: false,
        enableRemoteModule: true,
        contextIsolation: false
      },
      show: false
    })

    mainWindow.setBounds({
      width: 1200,
      height: 800
    })

    if (useProxy) {
      mainWindow.webContents.session.setProxy({
        proxyRules: proxyUrl
      })
    }

    // Set CONSENT cookie on reasonable domains
    [
      'http://www.youtube.com',
      'https://www.youtube.com',
      'http://youtube.com',
      'https://youtube.com'
    ].forEach(url => {
      mainWindow.webContents.session.cookies.set({
        url: url,
        name: 'CONSENT',
        value: 'YES+'
      })
    })

    settingsDb.findOne({
      _id: 'bounds'
    }, function (err, doc) {
      if (doc === null || err) {
        return
      }

      if (typeof doc !== 'object' || typeof doc.value !== 'object') {
        return
      }

      const { maximized, ...bounds } = doc.value
      const allDisplaysSummaryWidth = screen
        .getAllDisplays()
        .reduce((accumulator, { size: { width } }) => accumulator + width, 0)

      if (allDisplaysSummaryWidth >= bounds.x) {
        mainWindow.setBounds({
          x: bounds.x,
          y: bounds.y,
          width: bounds.width,
          height: bounds.height
        })
      }
      if (maximized) {
        mainWindow.maximize()
      }
    })

    // eslint-disable-next-line
    setMenu()

    // load root file/url
    if (isDev) {
      mainWindow.loadURL('http://localhost:9080')
    } else {
      /* eslint-disable-next-line */
      mainWindow.loadFile(`${__dirname}/index.html`)

      global.__static = path
        .join(__dirname, '/static')
        .replace(/\\/g, '\\\\')
    }

    // Show when loaded
    mainWindow.on('ready-to-show', () => {
      mainWindow.show()
      mainWindow.focus()
    })

    mainWindow.on('closed', () => {
      console.log('closed')
    })

    ipcMain.on('setBounds', (_e, data) => {
      const value = {
        ...mainWindow.getNormalBounds(),
        maximized: mainWindow.isMaximized()
      }

      settingsDb.findOne({
        _id: 'bounds'
      }, function (err, doc) {
        if (err) {
          return
        }
        if (doc !== null) {
          settingsDb.update({
            _id: 'bounds'
          }, {
            $set: {
              value
            }
          }, {})
        } else {
          settingsDb.insert({
            _id: 'bounds',
            value
          })
        }
      })
    })

    ipcMain.on('appReady', () => {
      if (startupUrl) {
        mainWindow.webContents.send('openUrl', startupUrl)
      }
    })

    ipcMain.on('disableSmoothScrolling', () => {
      app.commandLine.appendSwitch('disable-smooth-scrolling')
      mainWindow.close()
      createWindow()
    })

    ipcMain.on('enableSmoothScrolling', () => {
      app.commandLine.appendSwitch('enable-smooth-scrolling')
      mainWindow.close()
      createWindow()
    })

    ipcMain.on('enableProxy', (event, url) => {
      console.log(url)
      mainWindow.webContents.session.setProxy({
        proxyRules: url
      })
    })

    ipcMain.on('disableProxy', () => {
      mainWindow.webContents.session.setProxy({})
    })
  }

  app.on('window-all-closed', () => {
    if (process.platform !== 'darwin') {
      app.quit()
    }

    mainWindow.webContents.session.clearCache()
    mainWindow.webContents.session.clearStorageData({
      storages: [
        'appcache',
        'cookies',
        'filesystem',
        'indexdb',
        'shadercache',
        'websql',
        'serviceworkers',
        'cachestorage'
      ]
    })
  })

  app.on('activate', () => {
    if (mainWindow === null) {
      createWindow()
    }
  })

  /*
   * Callback when processing a freetube:// link (macOS)
   */
  app.on('open-url', (event, url) => {
    event.preventDefault()

    if (mainWindow && mainWindow.webContents) {
      mainWindow.webContents.send('openUrl', baseUrl(url))
    } else {
      startupUrl = baseUrl(url)
    }
  })

  /*
   * Check if an argument was passed and send it over to the GUI (Linux / Windows).
   * Remove freetube:// protocol if present
   */
  const url = getLinkUrl(process.argv)
  if (url) {
    startupUrl = url
  }

  function baseUrl(arg) {
    return arg.replace('freetube://', '')
  }

  function getLinkUrl(argv) {
    if (argv.length > 1) {
      return baseUrl(argv[argv.length - 1])
    } else {
      return null
    }
  }

  /**
   * Auto Updater
   *
   * Uncomment the following code below and install `electron-updater` to
   * support auto updating. Code Signing with a valid certificate is required.
   * https://simulatedgreg.gitbooks.io/electron-vue/content/en/using-electron-builder.html#auto-updating
   */

  /*
  import { autoUpdater } from 'electron-updater'
  autoUpdater.on('update-downloaded', () => {
    autoUpdater.quitAndInstall()
  })

  app.on('ready', () => {
    if (process.env.NODE_ENV === 'production') autoUpdater.checkForUpdates()
  })
   */

  /* eslint-disable-next-line */
  const sendMenuEvent = async data => {
    mainWindow.webContents.send('change-view', data)
  }

  const template = [{
    label: 'File',
    submenu: [
      {
        role: 'quit'
      }
    ]
  },
  {
    label: 'Edit',
    submenu: [{
      role: 'cut'
    },
    {
      role: 'copy',
      accelerator: 'CmdOrCtrl+C',
      selector: 'copy:'
    },
    {
      role: 'paste',
      accelerator: 'CmdOrCtrl+V',
      selector: 'paste:'
    },
    {
      role: 'pasteandmatchstyle'
    },
    {
      role: 'delete'
    },
    {
      role: 'selectall'
    }
    ]
  },
  {
    label: 'View',
    submenu: [{
      role: 'reload'
    },
    {
      role: 'forcereload',
      accelerator: 'CmdOrCtrl+Shift+R'
    },
    {
      role: 'toggledevtools'
    },
    {
      type: 'separator'
    },
    {
      role: 'resetzoom'
    },
    {
      role: 'zoomin'
    },
    {
      role: 'zoomout'
    },
    {
      type: 'separator'
    },
    {
      role: 'togglefullscreen'
    }
    ]
  },
  {
    role: 'window',
    submenu: [{
      role: 'minimize'
    },
    {
      role: 'close'
    }
    ]
  }
  ]

  function setMenu () {
    if (process.platform === 'darwin') {
      template.unshift({
        label: app.getName(),
        submenu: [
          { role: 'about' },
          { type: 'separator' },
          { role: 'services' },
          { type: 'separator' },
          { role: 'hide' },
          { role: 'hideothers' },
          { role: 'unhide' },
          { type: 'separator' },
          { role: 'quit' }
        ]
      })

      template.push({
        role: 'window'
      })

      template.push({
        role: 'help'
      })

      template.push({ role: 'services' })
    }

    const menu = Menu.buildFromTemplate(template)
    Menu.setApplicationMenu(menu)
  }
}<|MERGE_RESOLUTION|>--- conflicted
+++ resolved
@@ -1,9 +1,4 @@
-<<<<<<< HEAD
-import { app, BrowserWindow, Menu, ipcMain, session, screen } from 'electron'
-=======
 import { app, BrowserWindow, Menu, ipcMain, screen } from 'electron'
-import { productName } from '../../package.json'
->>>>>>> 9b5f2a47
 import Datastore from 'nedb'
 
 if (process.argv.includes('--version')) {
