--- conflicted
+++ resolved
@@ -419,14 +419,11 @@
       const urlObj = new URL(url)
 
       if (url.startsWith('https://www.youtube.com/youtubei/')) {
-<<<<<<< HEAD
-=======
         // make InnerTube requests work with the fetch function
         // InnerTube rejects requests if the referer isn't YouTube or empty
         requestHeaders.Referer = 'https://www.youtube.com/'
         requestHeaders.Origin = 'https://www.youtube.com'
 
->>>>>>> f0c7ace3
         // Make iOS requests work and look more realistic
         if (requestHeaders['x-youtube-client-name'] === '5') {
           delete requestHeaders.Referer
@@ -445,14 +442,10 @@
           requestHeaders['Sec-Fetch-Mode'] = 'same-origin'
           requestHeaders['X-Youtube-Bootstrap-Logged-In'] = 'false'
         }
-<<<<<<< HEAD
-      } else {
-=======
       } else if (urlObj.origin.endsWith('.googlevideo.com') && urlObj.pathname === '/videoplayback') {
         requestHeaders.Referer = 'https://www.youtube.com/'
         requestHeaders.Origin = 'https://www.youtube.com'
 
->>>>>>> f0c7ace3
         // YouTube doesn't send the Content-Type header for the media requests, so we shouldn't either
         delete requestHeaders['Content-Type']
       } else if (webContents) {
