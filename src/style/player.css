/*
    This file is part of FreeTube.

    FreeTube is free software: you can redistribute it and/or modify
    it under the terms of the GNU General Public License as published by
    the Free Software Foundation, either version 3 of the License, or
    (at your option) any later version.

    FreeTube is distributed in the hope that it will be useful,
    but WITHOUT ANY WARRANTY; without even the implied warranty of
    MERCHANTABILITY or FITNESS FOR A PARTICULAR PURPOSE.  See the
    GNU General Public License for more details.

    You should have received a copy of the GNU General Public License
    along with FreeTube.  If not, see <http://www.gnu.org/licenses/>.
*/

iframe {
    width: 100%;
    height: 41.25vw;
}

#main {
    margin-top: 80px;
    margin-left: 250px;
}

.video {
    width: 95%;
    max-width: 1000px;
    height: auto;
<<<<<<< HEAD
    padding: 15px;
=======
    padding: 10px;
>>>>>>> eb06ba8c
    overflow: hidden;
}

.videoThumbnail {
    width: 275px;
    height: 160px;
    float: left;
    cursor: pointer;
}

.videoThumbnail img {
  width: 100%;
}

.videoThumbnail i {
  color: white;
  background-color: black;
  padding: 6px;
  opacity: 0.7;
  position: relative;
<<<<<<< HEAD
  bottom: 159px;
  left: 247px;
}

=======
}

.videoSave {
  bottom: 159px;
  left: 247px;
}

>>>>>>> eb06ba8c
.channelThumbnail {
    width: 140px;
    height: 140px;
    float: left;
    cursor: pointer;
    position: relative;
    left: 60px;
}

.channelThumbnail img {
    width: 100%;
    border-radius: 200px 200px 200px 200px;
    -webkit-border-radius: 200px 200px 200px 200px;
}

.videoOptions {
    float: right;
    width: 50px;
}

.videoOptions i {
  cursor: pointer;
}

.videoOptions ul {

    width: 90px;
    font-size: 12px;
    position: relative;
    right: 90px;
    bottom: 10px;
    list-style-type: none;
    display: none;
    -webkit-box-shadow: 4px 4px 33px -7px rgba(0, 0, 0, 0.75);
    cursor: pointer;
    z-index: 10;
}

.videoOptions li {
    width: 110px;
    position: relative;
    right: 40px;
    padding: 10px;
    -webkit-transition: background 0.2s ease-out;
    -moz-transition: background 0.2s ease-out;
    -o-transition: background 0.2s ease-out;
    transition: background 0.2s ease-out;
}

.videoOptions li:hover {
    -moz-transition: background 0.2s ease-in;
    -o-transition: background 0.2s ease-in;
    transition: background 0.2s ease-in;
}

.videoOptions a {
    text-decoration: none;
}

.videoTitle {
    font-weight: bold;
    margin-left: 285px;
    margin-top: 5px;
<<<<<<< HEAD
=======
    margin-bottom: -10px;
>>>>>>> eb06ba8c
    cursor: pointer;
}

.channelName {
    margin-left: 285px;
    font-size: 14px;
    cursor: pointer;
<<<<<<< HEAD
=======
}

.videoViews {
    margin-left: 285px;
    font-size: 13px;
    cursor: pointer;
>>>>>>> eb06ba8c
}

.videoDescription {
    margin-left: 285px;
    font-size: 13px;
    cursor: pointer;
<<<<<<< HEAD
    height: 45px;
=======
    margin-bottom: -60px;
    height: 60px;
>>>>>>> eb06ba8c
    overflow: hidden;
}

.videoDuration {
    float: right;
    position: relative;
    bottom: 36px;
    color: white;
    background-color: black;
    opacity: 0.7;
    padding: 2px;
    font-size: 13px;
    text-align: right;
<<<<<<< HEAD
=======
}

.videoWatched {
  width: 100%;
  height: 155px;
  background-color: black;
  color: white;
  position: relative;
  bottom: 187px;
  opacity: 0.4;
  pointer-events: none;
}

.videoPlaylist {
  float: right;
  width: 45%;
  position: relative;
  bottom: 159px;
  height: 155px;
  background-color: black;
  opacity: 0.7;
}

.videoPlaylistTotals {
  font-size: 20px;
  position: relative;
  left: 50px;
  top: 40px;
  color: white;
}

.videoPlaylistIcon {
  font-size: 25px;
  top: 70px;
  left: 10px;
  background-color: inherit;
  opacity: 1;
  bottom: 0px;
}

.viewPlaylist {
  position: relative;
  left: 10px;
  top: 60px;
  cursor: pointer;
>>>>>>> eb06ba8c
}

.videoPlayer {
    width: 100%;
    max-height: 1100px;
}

.statistics {
    padding: 20px;
    padding-bottom: 45px;
}

.title {
    font-weight: bold;
    font-size: 25px;
}

.views {
    margin-top: -10px;
    float: left;
}

.details {
    padding: 15px;
}

.likeContainer {
    width: 300px;
    float: right;
}

.likes {
    float: left;
    font-size: 12px;
}

.dislikes {
    float: right;
    font-size: 12px;
}

.dislikeBar {
    background-color: #9E9E9E;
    width: 300px;
    height: 5px;
    margin-bottom: 5px;
    border-radius: 200px 200px 200px 200px;
    -webkit-border-radius: 200px 200px 200px 200px;
}

.likeBar {
    height: 5px;
    background-color: #2196F3;
    border-radius: 200px 200px 200px 200px;
    -webkit-border-radius: 200px 200px 200px 200px;
}

#channelIcon {
    float: left;
    width: 80px;
    border-radius: 200px 200px 200px 200px;
    -webkit-border-radius: 200px 200px 200px 200px;
    cursor: pointer;
}

#comments .line {
    clear: both;
    height: 1px;
    background: #d8d8d8;
}

.userIcon {
    float: left;
    width: 48px;
    border-radius: 200px 200px 200px 200px;
    -webkit-border-radius: 200px 200px 200px 200px;
    cursor: pointer;
}

#channelName {
    font-weight: bold;
    margin-left: 95px;
    font-size: 16px;
    cursor: pointer;
}

#publishDate {
    margin-left: 95px;
    font-size: 13px;
    margin-top: -10px;
}

#description {
    white-space: pre-line;
    max-height: 200px;
    overflow-y: auto;
}

.playerSubButton {
    float: right;
    width: 125px;
    height: 50px;
    line-height: 50px;
    text-align: center;
    margin-top: -65px;
    cursor: pointer;
}

.smallButton {
    float: right;
    height: 30px;
    font-size: 10px;
    line-height: 30px;
    text-align: center;
    margin-right: 5px;
    padding-left: 15px;
    padding-right: 15px;
    cursor: pointer;
}

.videoQuality {
    width: 42px;
}

.videoQuality:hover .qualityTypes {
    visibility: visible;
}

.qualityTypes {
    visibility: hidden;
    width: 72px;
    position: relative;
    bottom: 10px;
    right: 15px;
}

.qualityTypes ul {
    list-style-type: none;
    position: relative;
    right: 24px;
}

.qualityTypes ul li {
    width: 72px;
    position: relative;
    right: 15px;
}

.videoSpeed {
    width: 42px;
}

.videoSpeed:hover .speedTypes {
    visibility: visible;
}

.speedTypes {
    visibility: hidden;
    width: 72px;
    position: relative;
    bottom: 10px;
    right: 15px;
}

.speedTypes ul {
    list-style-type: none;
    position: relative;
    right: 24px;
}

.speedTypes ul li {
    width: 72px;
    position: relative;
    right: 15px;
}

#showComments {
    text-align: center;
    height: 40px;
    line-height: 40px;
    margin-top: 15px;
    margin-bottom: 15px;
}

#recommendations {
    width: 100%;
}

.recommendVideo {
    cursor: pointer;
    height: 150px;
}

.recommendThumbnail {
    width: 250px;
    height: 145px;
    float: left;
}

.recommendThumbnail img {
    width: 100%;
}

.recommendTitle {
    font-size: 16px;
    font-weight: bold;
    margin-left: 260px;
}

.recommendChannel {
    margin-left: 260px;
    font-size: 14px;
    margin-top: -10px;
}

.recommendDate {
    margin-left: 260px;
    font-size: 11px;
}<|MERGE_RESOLUTION|>--- conflicted
+++ resolved
@@ -29,11 +29,7 @@
     width: 95%;
     max-width: 1000px;
     height: auto;
-<<<<<<< HEAD
-    padding: 15px;
-=======
     padding: 10px;
->>>>>>> eb06ba8c
     overflow: hidden;
 }
 
@@ -54,12 +50,6 @@
   padding: 6px;
   opacity: 0.7;
   position: relative;
-<<<<<<< HEAD
-  bottom: 159px;
-  left: 247px;
-}
-
-=======
 }
 
 .videoSave {
@@ -67,7 +57,6 @@
   left: 247px;
 }
 
->>>>>>> eb06ba8c
 .channelThumbnail {
     width: 140px;
     height: 140px;
@@ -131,10 +120,7 @@
     font-weight: bold;
     margin-left: 285px;
     margin-top: 5px;
-<<<<<<< HEAD
-=======
     margin-bottom: -10px;
->>>>>>> eb06ba8c
     cursor: pointer;
 }
 
@@ -142,27 +128,20 @@
     margin-left: 285px;
     font-size: 14px;
     cursor: pointer;
-<<<<<<< HEAD
-=======
 }
 
 .videoViews {
     margin-left: 285px;
     font-size: 13px;
     cursor: pointer;
->>>>>>> eb06ba8c
 }
 
 .videoDescription {
     margin-left: 285px;
     font-size: 13px;
     cursor: pointer;
-<<<<<<< HEAD
-    height: 45px;
-=======
     margin-bottom: -60px;
     height: 60px;
->>>>>>> eb06ba8c
     overflow: hidden;
 }
 
@@ -176,8 +155,6 @@
     padding: 2px;
     font-size: 13px;
     text-align: right;
-<<<<<<< HEAD
-=======
 }
 
 .videoWatched {
@@ -223,7 +200,6 @@
   left: 10px;
   top: 60px;
   cursor: pointer;
->>>>>>> eb06ba8c
 }
 
 .videoPlayer {
