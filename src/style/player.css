--- conflicted
+++ resolved
@@ -41,11 +41,7 @@
 }
 
 .videoThumbnail img {
-<<<<<<< HEAD
-    width: 100%;
-=======
   width: 100%;
->>>>>>> ec310e42
 }
 
 .videoThumbnail i {
@@ -79,13 +75,7 @@
 }
 
 .videoOptions i {
-<<<<<<< HEAD
-    text-align: right;
-    width: 50px;
-    cursor: pointer;
-=======
   cursor: pointer;
->>>>>>> ec310e42
 }
 
 .videoOptions ul {
