/*
    This file is part of FreeTube.

    FreeTube is free software: you can redistribute it and/or modify
    it under the terms of the GNU General Public License as published by
    the Free Software Foundation, either version 3 of the License, or
    (at your option) any later version.

    FreeTube is distributed in the hope that it will be useful,
    but WITHOUT ANY WARRANTY; without even the implied warranty of
    MERCHANTABILITY or FITNESS FOR A PARTICULAR PURPOSE.  See the
    GNU General Public License for more details.

    You should have received a copy of the GNU General Public License
    along with FreeTube.  If not, see <http://www.gnu.org/licenses/>.
*/

@font-face {
    font-family: Roboto;
    src: url(Roboto-Regular.ttf);
}

body {
    font-family: 'Roboto', sans-serif;
}

input {
    box-sizing: border-box;
    -webkit-box-sizing: border-box;
    -moz-box-sizing: border-box;
    outline: none;
    width: 100%;
    padding: 7px;
    border: none;
    background: transparent;
    margin-bottom: 10px;
    font: 16px;
    height: 45px;
}

a {
    color: #2196F3;
}

#progressBar{
  height: 3px;
  background-color: #f44336;
  display: block;
<<<<<<< HEAD
  position: absolute;
=======
  position: fixed;
>>>>>>> eb06ba8c
  bottom: 0;
  left: 0;
  z-index: 1;
}

.center {
    text-align: center;
    margin: 0 auto;
}

.topNav {
    width: 100%;
    height: 60px;
    line-height: 60px;
    position: fixed;
    top: 0;
    left: 0;
    z-index: 1;
}

.topNav span {
    display: inline-block;
    vertical-align: middle;
    line-height: normal;
}

#menuButton {
    cursor: pointer;
    font-weight: bold;
    font-size: 20px;
    margin-left: 20px;
    position: relative;
    top: 3px;
}

#menuIcon {
    width: 25px;
    position: relative;
    top: 15px;
    right: 120px;
    float: right;
}

#menuText {
    width: 100px;
    position: relative;
    top: 5px;
    left: 10px;
    float: right;
}

.searchBar {
    position: absolute;
    right: 135px;
    top: 0;
    width: 50%;
}

.searchBar input {
    width: 90%;
}

.searchButton {
    text-decoration: none;
}

#sideNav {
    height: 100vh;
    width: 250px;
    overflow-y: auto;
    position: fixed;
    left: 0;
    top: 0px;
    -webkit-box-shadow: 4px -2px 51px -6px rgba(0, 0, 0, 0.75);
}

#sideNav hr {
    width: 95%;
    height: 1px;
    border: 0;
}

#sideNav ul {
    list-style-type: none;
}

#sideNav li {
    padding: 20px;
    width: 205px;
    position: relative;
    right: 50px;
    cursor: pointer;
    -webkit-transition: background 0.2s ease-out;
    -moz-transition: background 0.2s ease-out;
    -o-transition: background 0.2s ease-out;
    transition: background 0.2s ease-out;
}

#sideNav li:hover {
    -moz-transition: background 0.2s ease-in;
    -o-transition: background 0.2s ease-in;
    transition: background 0.2s ease-in;
}

#sideNavDisabled {
    height: 100vh;
    width: 250px;
    position: fixed;
    left: 0;
    top: 0px;
    z-index: 1;
    margin-top: 85px;
    display: none;
}

.sideNavContainer {
    margin-top: 85px;
}

#subscriptions img {
    float: left;
    width: 40px;
    border-radius: 200px 200px 200px 200px;
    -webkit-border-radius: 200px 200px 200px 200px;
    position: relative;
    top: -12px;
    margin-right: 5px;
}

#subscriptions .fa-times {
    float: right;
    margin-right: 5px;
}

#subscriptions li {
    font-size: 11px;
}

.message {
    text-align: center;
}

.videoDelete {
    float: right;
    cursor: pointer;
}

#loading {
  width: 75%;
  height: 20%;
  margin: auto;
  position: absolute;
  top: 0;
  left: 5;
  bottom: 0;
  right: 0;
}

.settingsInput {
    width: 50%;
    border-bottom: 1px solid #616161;
}

.settingsButton {
    padding: 10px;
    display: inline-block;
    cursor: pointer;
    margin: 5px;
    -webkit-box-shadow: 4px 4px 10px 0px rgba(0, 0, 0, 0.75);
    -moz-box-shadow: 4px 4px 10px 0px rgba(0, 0, 0, 0.75);
    box-shadow: 4px 4px 10px 0px rgba(0, 0, 0, 0.75);
}

.settingsSubmit {
    padding: 15px;
    color: #212121;
    background-color: #f44336;
    cursor: pointer;
    width: 150px;
    -webkit-box-shadow: 4px 4px 10px 0px rgba(0, 0, 0, 0.75);
    -moz-box-shadow: 4px 4px 10px 0px rgba(0, 0, 0, 0.75);
    box-shadow: 4px 4px 10px 0px rgba(0, 0, 0, 0.75);
}

.help {
    margin: 30px;
}

.live {
    font-size: 12px;
    height: 20px;
    text-align: center;
    width: 57px;
    position: relative;
    left: 284px;
    color: #f44336;
    bottom: 15px;
    line-height: 10px;
}

#toast {
    min-width: 400px;
    height: 50px;
    position: fixed;
    bottom: 20px;
    right: 20px;
    padding: 10px;
    text-align: center;
    font-size: 17px;
    line-height: 50px;
    opacity: 0;
    z-index: 1;
    visibility: hidden;
    -webkit-transition: opacity 0.5s ease-in-out;
    -moz-transition: opacity 0.5s ease-in-out;
    -ms-transition: opacity 0.5s ease-in-out;
    -o-transition: opacity 0.5s ease-in-out;
<<<<<<< HEAD
}

.closeToast {
    font-size: 15px;
    position: absolute;
    top: 5px;
    right: 10px;
    cursor: pointer;
}

#confirmFunction {
    position: fixed;
    top: 50%;
    left: 30%;
    width: 800px;
    height: 65px;
    font-weight: bold;
    line-height: 65px;
    visibility: hidden;
    z-index: 1;
    -webkit-box-shadow: 5px 5px 15px -5px rgba(0, 0, 0, 0.75);
    -moz-box-shadow: 5px 5px 15px -5px rgba(0, 0, 0, 0.75);
    box-shadow: 5px 5px 15px -5px rgba(0, 0, 0, 0.75);
}

#confirmMessage {
    margin-left: 15px;
}

.confirmButton {
    position: absolute;
    top: 0px;
    cursor: pointer;
}

#confirmYes {
    right: 90px;
    color: #2196f3;
}

#confirmNo {
    right: 20px;
}

#getNextPage {
    width: 100%;
    height: 45px;
    line-height: 45px;
    text-align: center;
    cursor: pointer;
}

=======
}

.closeToast {
    font-size: 15px;
    position: absolute;
    top: 5px;
    right: 10px;
    cursor: pointer;
}

#confirmFunction {
    position: fixed;
    top: 50%;
    left: 30%;
    width: 800px;
    height: 65px;
    font-weight: bold;
    line-height: 65px;
    visibility: hidden;
    z-index: 1;
    -webkit-box-shadow: 5px 5px 15px -5px rgba(0, 0, 0, 0.75);
    -moz-box-shadow: 5px 5px 15px -5px rgba(0, 0, 0, 0.75);
    box-shadow: 5px 5px 15px -5px rgba(0, 0, 0, 0.75);
}

#confirmMessage {
    margin-left: 15px;
}

.confirmButton {
    position: absolute;
    top: 0px;
    cursor: pointer;
}

#confirmYes {
    right: 90px;
    color: #2196f3;
}

#confirmNo {
    right: 20px;
}

#getNextPage {
    width: 100%;
    height: 45px;
    line-height: 45px;
    text-align: center;
    cursor: pointer;
}

>>>>>>> eb06ba8c
#comments {
    display: none;
    padding: 1em;
    margin-bottom: 1em;
}

.saved {
    color: #FFEB3B;
}

/* Thanks to Guus Lieben for the Material Design Switch */

.switch-input {
    display: none;
}

.switch-label {
    position: relative;
    display: inline-block;
    min-width: 112px;
    cursor: pointer;
    font-weight: 500;
    text-align: left;
    margin: 16px;
    padding: 16px 0 16px 44px;
}

.switch-label:before,
.switch-label:after {
    content: "";
    position: absolute;
    margin: 0;
    outline: 0;
    top: 50%;
    -ms-transform: translate(0, -50%);
    -webkit-transform: translate(0, -50%);
    transform: translate(0, -50%);
    -webkit-transition: all 0.3s ease;
    transition: all 0.3s ease;
}

.switch-label:before {
    left: 1px;
    width: 34px;
    height: 14px;
    background-color: #9E9E9E;
    border-radius: 8px;
}

.switch-label:after {
    left: 0;
    width: 20px;
    height: 20px;
    background-color: #FAFAFA;
    border-radius: 50%;
    box-shadow: 0 3px 1px -2px rgba(0, 0, 0, 0.14), 0 2px 2px 0 rgba(0, 0, 0, 0.098), 0 1px 5px 0 rgba(0, 0, 0, 0.084);
}

.switch-label .toggle--on {
    display: none;
}

.switch-label .toggle--off {
    display: inline-block;
}

.switch-input:checked+.switch-label:before {
    background-color: #90CAF9;
}

.switch-input:checked+.switch-label:after {
    background-color: #2196F3;
    -ms-transform: translate(80%, -50%);
    -webkit-transform: translate(80%, -50%);
    transform: translate(80%, -50%);
}

.switch-input:checked+.switch-label .toggle--on {
    display: inline-block;
}

.switch-input:checked+.switch-label .toggle--off {
    display: none;
}<|MERGE_RESOLUTION|>--- conflicted
+++ resolved
@@ -46,11 +46,7 @@
   height: 3px;
   background-color: #f44336;
   display: block;
-<<<<<<< HEAD
-  position: absolute;
-=======
   position: fixed;
->>>>>>> eb06ba8c
   bottom: 0;
   left: 0;
   z-index: 1;
@@ -268,7 +264,6 @@
     -moz-transition: opacity 0.5s ease-in-out;
     -ms-transition: opacity 0.5s ease-in-out;
     -o-transition: opacity 0.5s ease-in-out;
-<<<<<<< HEAD
 }
 
 .closeToast {
@@ -321,60 +316,6 @@
     cursor: pointer;
 }
 
-=======
-}
-
-.closeToast {
-    font-size: 15px;
-    position: absolute;
-    top: 5px;
-    right: 10px;
-    cursor: pointer;
-}
-
-#confirmFunction {
-    position: fixed;
-    top: 50%;
-    left: 30%;
-    width: 800px;
-    height: 65px;
-    font-weight: bold;
-    line-height: 65px;
-    visibility: hidden;
-    z-index: 1;
-    -webkit-box-shadow: 5px 5px 15px -5px rgba(0, 0, 0, 0.75);
-    -moz-box-shadow: 5px 5px 15px -5px rgba(0, 0, 0, 0.75);
-    box-shadow: 5px 5px 15px -5px rgba(0, 0, 0, 0.75);
-}
-
-#confirmMessage {
-    margin-left: 15px;
-}
-
-.confirmButton {
-    position: absolute;
-    top: 0px;
-    cursor: pointer;
-}
-
-#confirmYes {
-    right: 90px;
-    color: #2196f3;
-}
-
-#confirmNo {
-    right: 20px;
-}
-
-#getNextPage {
-    width: 100%;
-    height: 45px;
-    line-height: 45px;
-    text-align: center;
-    cursor: pointer;
-}
-
->>>>>>> eb06ba8c
 #comments {
     display: none;
     padding: 1em;
