/*
    This file is part of FreeTube.

    FreeTube is free software: you can redistribute it and/or modify
    it under the terms of the GNU General Public License as published by
    the Free Software Foundation, either version 3 of the License, or
    (at your option) any later version.

    FreeTube is distributed in the hope that it will be useful,
    but WITHOUT ANY WARRANTY; without even the implied warranty of
    MERCHANTABILITY or FITNESS FOR A PARTICULAR PURPOSE.  See the
    GNU General Public License for more details.

    You should have received a copy of the GNU General Public License
    along with FreeTube.  If not, see <http://www.gnu.org/licenses/>.
*/

@font-face {
    font-family: Roboto;
    src: url(Roboto-Regular.ttf);
}

body {
    font-family: 'Roboto', sans-serif;
}

input {
    box-sizing: border-box;
    -webkit-box-sizing: border-box;
    -moz-box-sizing: border-box;
    outline: none;
    width: 100%;
    padding: 7px;
    border: none;
    background: transparent;
    margin-bottom: 10px;
    font: 16px;
    height: 45px;
}

a {
    color: #2196F3;
}

#progressBar{
  height: 3px;
  background-color: #f44336;
  display: block;
  position: absolute;
  bottom: 0;
  left: 0;
  z-index: 1;
}

.center {
    text-align: center;
    margin: 0 auto;
}

.topNav {
    width: 100%;
    height: 60px;
    line-height: 60px;
    position: fixed;
    top: 0;
    left: 0;
    z-index: 1;
}

.topNav span {
    display: inline-block;
    vertical-align: middle;
    line-height: normal;
}

#menuButton {
    cursor: pointer;
    font-weight: bold;
    font-size: 20px;
    margin-left: 20px;
    position: relative;
    top: 3px;
}

#menuIcon {
    width: 25px;
    position: relative;
    top: 15px;
    right: 120px;
    float: right;
}

#menuText {
    width: 100px;
    position: relative;
    top: 5px;
    left: 10px;
    float: right;
}

.searchBar {
    position: absolute;
    right: 135px;
    top: 0;
    width: 50%;
}

.searchBar input {
    width: 90%;
}

.searchButton {
    text-decoration: none;
}

#sideNav {
    height: 100vh;
    width: 250px;
    overflow-y: auto;
    position: fixed;
    left: 0;
    top: 0px;
    -webkit-box-shadow: 4px -2px 51px -6px rgba(0, 0, 0, 0.75);
}

#sideNav hr {
    width: 95%;
    height: 1px;
    border: 0;
}

#sideNav ul {
    list-style-type: none;
}

#sideNav li {
    padding: 20px;
    width: 205px;
    position: relative;
    right: 50px;
    cursor: pointer;
    -webkit-transition: background 0.2s ease-out;
    -moz-transition: background 0.2s ease-out;
    -o-transition: background 0.2s ease-out;
    transition: background 0.2s ease-out;
}

#sideNav li:hover {
    -moz-transition: background 0.2s ease-in;
    -o-transition: background 0.2s ease-in;
    transition: background 0.2s ease-in;
}

#sideNavDisabled {
    height: 100vh;
    width: 250px;
    position: fixed;
    left: 0;
    top: 0px;
    z-index: 1;
    margin-top: 85px;
    display: none;
}

.sideNavContainer {
    margin-top: 85px;
}

#subscriptions img {
    float: left;
    width: 40px;
    border-radius: 200px 200px 200px 200px;
    -webkit-border-radius: 200px 200px 200px 200px;
    position: relative;
    top: -12px;
    margin-right: 5px;
}

#subscriptions .fa-times {
    float: right;
    margin-right: 5px;
}

#subscriptions li {
    font-size: 11px;
}

.message {
    text-align: center;
}

.videoDelete {
    float: right;
    cursor: pointer;
}

#loading {
<<<<<<< HEAD
    width: 75%;
    height: 20%;
    margin: auto;
    position: absolute;
    top: 0;
    left: 5;
    bottom: 0;
    right: 0;
    display: none;
=======
  width: 75%;
  height: 20%;
  margin: auto;
  position: absolute;
  top: 0;
  left: 5;
  bottom: 0;
  right: 0;
>>>>>>> d1717e5e
}

.settingsInput {
    width: 50%;
    border-bottom: 1px solid #616161;
}

.settingsButton {
    padding: 10px;
    display: inline-block;
    cursor: pointer;
    margin: 5px;
    -webkit-box-shadow: 4px 4px 10px 0px rgba(0, 0, 0, 0.75);
    -moz-box-shadow: 4px 4px 10px 0px rgba(0, 0, 0, 0.75);
    box-shadow: 4px 4px 10px 0px rgba(0, 0, 0, 0.75);
}

.settingsSubmit {
    padding: 15px;
    color: #212121;
    background-color: #f44336;
    cursor: pointer;
    width: 150px;
    -webkit-box-shadow: 4px 4px 10px 0px rgba(0, 0, 0, 0.75);
    -moz-box-shadow: 4px 4px 10px 0px rgba(0, 0, 0, 0.75);
    box-shadow: 4px 4px 10px 0px rgba(0, 0, 0, 0.75);
}

.help {
    margin: 30px;
}

.live {
    font-size: 12px;
    height: 20px;
    text-align: center;
    width: 57px;
    position: relative;
    left: 284px;
    color: #f44336;
    bottom: 15px;
    line-height: 10px;
}

#toast {
    min-width: 400px;
    height: 50px;
    position: fixed;
    bottom: 20px;
    right: 20px;
    padding: 10px;
    text-align: center;
    font-size: 17px;
    line-height: 50px;
    opacity: 0;
    z-index: 1;
    visibility: hidden;
    -webkit-transition: opacity 0.5s ease-in-out;
    -moz-transition: opacity 0.5s ease-in-out;
    -ms-transition: opacity 0.5s ease-in-out;
    -o-transition: opacity 0.5s ease-in-out;
}

.closeToast {
    font-size: 15px;
    position: absolute;
    top: 5px;
    right: 10px;
    cursor: pointer;
}

#confirmFunction {
    position: fixed;
    top: 50%;
    left: 30%;
    width: 800px;
    height: 65px;
    font-weight: bold;
    line-height: 65px;
    visibility: hidden;
    z-index: 1;
    -webkit-box-shadow: 5px 5px 15px -5px rgba(0, 0, 0, 0.75);
    -moz-box-shadow: 5px 5px 15px -5px rgba(0, 0, 0, 0.75);
    box-shadow: 5px 5px 15px -5px rgba(0, 0, 0, 0.75);
}

#confirmMessage {
    margin-left: 15px;
}

.confirmButton {
    position: absolute;
    top: 0px;
    cursor: pointer;
}

#confirmYes {
    right: 90px;
    color: #2196f3;
}

#confirmNo {
    right: 20px;
}

#getNextPage {
    width: 100%;
    height: 45px;
    line-height: 45px;
    text-align: center;
    cursor: pointer;
}

#comments {
    display: none;
    padding: 1em;
    margin-bottom: 1em;
}

.saved {
    color: #FFEB3B;
}

/* Thanks to Guus Lieben for the Material Design Switch */

.switch-input {
    display: none;
}

.switch-label {
    position: relative;
    display: inline-block;
    min-width: 112px;
    cursor: pointer;
    font-weight: 500;
    text-align: left;
    margin: 16px;
    padding: 16px 0 16px 44px;
}

.switch-label:before,
.switch-label:after {
    content: "";
    position: absolute;
    margin: 0;
    outline: 0;
    top: 50%;
    -ms-transform: translate(0, -50%);
    -webkit-transform: translate(0, -50%);
    transform: translate(0, -50%);
    -webkit-transition: all 0.3s ease;
    transition: all 0.3s ease;
}

.switch-label:before {
    left: 1px;
    width: 34px;
    height: 14px;
    background-color: #9E9E9E;
    border-radius: 8px;
}

.switch-label:after {
    left: 0;
    width: 20px;
    height: 20px;
    background-color: #FAFAFA;
    border-radius: 50%;
    box-shadow: 0 3px 1px -2px rgba(0, 0, 0, 0.14), 0 2px 2px 0 rgba(0, 0, 0, 0.098), 0 1px 5px 0 rgba(0, 0, 0, 0.084);
}

.switch-label .toggle--on {
    display: none;
}

.switch-label .toggle--off {
    display: inline-block;
}

.switch-input:checked+.switch-label:before {
    background-color: #90CAF9;
}

.switch-input:checked+.switch-label:after {
    background-color: #2196F3;
    -ms-transform: translate(80%, -50%);
    -webkit-transform: translate(80%, -50%);
    transform: translate(80%, -50%);
}

.switch-input:checked+.switch-label .toggle--on {
    display: inline-block;
}

.switch-input:checked+.switch-label .toggle--off {
    display: none;
}<|MERGE_RESOLUTION|>--- conflicted
+++ resolved
@@ -195,17 +195,6 @@
 }
 
 #loading {
-<<<<<<< HEAD
-    width: 75%;
-    height: 20%;
-    margin: auto;
-    position: absolute;
-    top: 0;
-    left: 5;
-    bottom: 0;
-    right: 0;
-    display: none;
-=======
   width: 75%;
   height: 20%;
   margin: auto;
@@ -214,7 +203,6 @@
   left: 5;
   bottom: 0;
   right: 0;
->>>>>>> d1717e5e
 }
 
 .settingsInput {
