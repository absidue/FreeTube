--- conflicted
+++ resolved
@@ -39,8 +39,6 @@
     background-color: #f44336;
 }
 
-<<<<<<< HEAD
-=======
 .select-text {
   border-bottom: 1px solid rgba(0,0,0, 0.12);
 }
@@ -57,7 +55,6 @@
   color: rgba(0,0,0, 0.26);
 }
 
->>>>>>> eb06ba8c
 .searchBar ::-webkit-input-placeholder {
     color: #ddd;
 }
@@ -213,11 +210,8 @@
 
 #comments {
     background: #eee;
-<<<<<<< HEAD
-=======
 }
 
 #miniPL {
   background-color: white;
->>>>>>> eb06ba8c
 }